version: '3'

services:
  koku-base:
      image: koku_base
      build:
        context: .
        dockerfile: Dockerfile-env

  koku-server:
      container_name: koku_server
      image: koku_base
      working_dir: /koku
      entrypoint:
        - /koku/run_server.sh
      environment:
        - DATABASE_SERVICE_NAME=POSTGRES_SQL
        - DATABASE_ENGINE=postgresql
        - DATABASE_NAME=${DATABASE_NAME-postgres}
        - POSTGRES_SQL_SERVICE_HOST=db
        - POSTGRES_SQL_SERVICE_PORT=5432
        - DATABASE_USER=${DATABASE_USER-postgres}
        - DATABASE_PASSWORD=${DATABASE_PASSWORD-postgres}
        - KOKU_SOURCES_CLIENT_HOST=${KOKU_SOURCES_CLIENT_HOST-sources-client}
        - KOKU_SOURCES_CLIENT_PORT=${KOKU_SOURCES_CLIENT_PORT-9000}
        - AWS_ACCESS_KEY_ID
        - AWS_SECRET_ACCESS_KEY
        - DJANGO_READ_DOT_ENV_FILE=True
        - DEVELOPMENT=${DEVELOPMENT-True}
        - RBAC_SERVICE_HOST=${RBAC_SERVICE_HOST-rbac-server}
        - RBAC_SERVICE_PORT=${RBAC_SERVICE_PORT-9000}
        - RBAC_SERVICE_PATH=${RBAC_SERVICE_PATH-/r/insights/platform/rbac/v1/access/}
        - REDIS_HOST=${REDIS_HOST-redis}
        - REDIS_PORT=${REDIS_PORT-6379}
        - MASU_SERVICE_HOST=${MASU_SERVICE_HOST-masu-server}
        - MASU_SERVICE_PORT=${MASU_SERVICE_PORT-8000}
        - RABBITMQ_HOST=${RABBITMQ_HOST-koku-rabbit}
        - RABBITMQ_PORT=5672
        - USE_RABBIT=${USE_RABBIT}
        - RBAC_CACHE_TTL
        - MASU_SECRET_KEY=abc
        - prometheus_multiproc_dir=/tmp
        - API_PATH_PREFIX=${API_PATH_PREFIX-/api/cost-management}
        - GOOGLE_APPLICATION_CREDENTIALS=${GOOGLE_APPLICATION_CREDENTIALS}
        - DEMO_ACCOUNTS
        - ACCOUNT_ENHANCED_METRICS=${ACCOUNT_ENHANCED_METRICS-False}
        - RUN_GUNICORN=${RUN_GUNICORN}
        - ENABLE_TRINO_SOURCES
        - ENABLE_TRINO_ACCOUNTS
        - ENABLE_TRINO_SOURCE_TYPE
      privileged: true
      ports:
          - 8000:8000
      volumes:
        - '.:/koku/'
      links:
        - db
        - redis
        - masu-server
        - sources-client
      depends_on:
        - koku-base
        - db

  masu-server:
      container_name: masu_server
      image: koku_base
      working_dir: /koku
      entrypoint:
        - /koku/run_internal.sh
      environment:
        - MASU=True
        - DATABASE_SERVICE_NAME=POSTGRES_SQL
        - DATABASE_ENGINE=postgresql
        - DATABASE_NAME=${DATABASE_NAME-postgres}
        - POSTGRES_SQL_SERVICE_HOST=db
        - POSTGRES_SQL_SERVICE_PORT=5432
        - DATABASE_USER=${DATABASE_USER-postgres}
        - DATABASE_PASSWORD=${DATABASE_PASSWORD-postgres}
        - AWS_ACCESS_KEY_ID
        - AWS_SECRET_ACCESS_KEY
        - DJANGO_READ_DOT_ENV_FILE=True
        - DEVELOPMENT=${DEVELOPMENT-True}
        - RBAC_SERVICE_HOST=${RBAC_SERVICE_HOST-rbac-server}
        - RBAC_SERVICE_PORT=${RBAC_SERVICE_PORT-9000}
        - RBAC_SERVICE_PATH=${RBAC_SERVICE_PATH-/r/insights/platform/rbac/v1/access/}
        - REDIS_HOST=${REDIS_HOST-redis}
        - REDIS_PORT=${REDIS_PORT-6379}
        - MASU_SERVICE_HOST=${MASU_SERVICE_HOST-masu-server}
        - MASU_SERVICE_PORT=${MASU_SERVICE_PORT-8000}
        - RABBITMQ_HOST=${RABBITMQ_HOST-koku-rabbit}
        - RABBITMQ_PORT=5672
        - USE_RABBIT=${USE_RABBIT}
        - RBAC_CACHE_TTL
        - MASU_SECRET_KEY=abc
        - prometheus_multiproc_dir=/tmp
        - API_PATH_PREFIX=${API_PATH_PREFIX-/api/cost-management}
        - ACCOUNT_ENHANCED_METRICS=${ACCOUNT_ENHANCED_METRICS-False}
        - SOURCES_API_HOST=${SOURCES_API_HOST-sources-server}
        - SOURCES_API_PORT=${SOURCES_API_PORT-3000}
        - MASU_DATE_OVERRIDE
        - ENABLE_TRINO_SOURCES
        - ENABLE_TRINO_ACCOUNTS
        - ENABLE_TRINO_SOURCE_TYPE

      privileged: true
      ports:
          - 5000:8000
      volumes:
        - '.:/koku/'
      links:
        - db
        - redis
      depends_on:
        - koku-base
        - db

  redis:
    container_name: koku_redis
    image: redis:5.0.4
    ports:
      - "6379:6379"

  db:
    container_name: koku_db
    image: postgres:12
    environment:
    - POSTGRES_DB=${DATABASE_NAME-postgres}
    - POSTGRES_USER=${DATABASE_USER-postgres}
    - POSTGRES_PASSWORD=${DATABASE_PASSWORD-postgres}
    ports:
      - "15432:5432"
    volumes:
      - ./pg_data:/var/lib/${DATABASE_DATA_DIR-postgresql}/data
      - ./pg_init:/docker-entrypoint-initdb.d
    command:
      # This command give more precise control over the parameter settings
      # Included are loading the pg_stat_statements lib
      # as well as autovacuum settings that are designed to make more efficient
      # use of the autovacuum processes
      # The pg_init mount is still needed to enable the necesary extensions.
      - postgres
      - -c
      - ssl=on
      - -c
      - ssl_cert_file=/etc/ssl/certs/ssl-cert-snakeoil.pem
      - -c
      - ssl_key_file=/etc/ssl/private/ssl-cert-snakeoil.key
      - -c
      - max_connections=1710
      - -c
      - shared_preload_libraries=pg_stat_statements
      - -c
      - autovacuum_max_workers=8
      - -c
      - autovacuum_vacuum_cost_limit=4800
      - -c
      - autovacuum_vacuum_cost_delay=10
      - -c
      - pg_stat_statements.max=2000
      - -c
      - pg_stat_statements.save=off
      - -c
      - pg_stat_statements.track_utility=off
      - -c
      - track_activity_query_size=2048
      - -c
      - track_functions=pl
      - -c
      - log_min_error_statement=error
      - -c
      - log_min_duration_statement=2000
      - -c
      - logging_collector=on
      # Log line prefix (this matches RDS):
      #   %t = timestamp without milliseconds
      #   %r = remote host name/ip and remote port
      #   %u = user name
      #   %d = database name
      #   %p = process id (postgres backend)
      - -c
      - "log_line_prefix=%t:%r:%u@%d:[%p]:"
      # Change mod to all to log all statements including SELECT
      - -c
      - log_statement=mod
      # Uncomment this to get duration information on all statements, whether
      # the statement is logged or not.
      # - -c
      # - log_duration=true
      # Uncomment this parameter to get statistics details in the logs
      # This will really increase the log file size
      # - -c
      # - log_statement_stats=true

  pgadmin:
    container_name: pgAdmin
    image: dpage/pgadmin4
    environment:
    - PGADMIN_DEFAULT_EMAIL=${PGADMIN_EMAIL-postgres}
    - PGADMIN_DEFAULT_PASSWORD=${PGADMIN_PASSWORD-postgres}
    ports:
    - "${PGADMIN_PORT-8432}:80"
    volumes:
      - ./pgadmin_servers.json:/pgadmin4/servers.json

  grafana:
    container_name: koku_grafana
    build:
        context: grafana
        dockerfile: Dockerfile-grafana
    ports:
        - 3001:3000
    links:
        - db
    depends_on:
        - koku-base
        - db

  koku-rabbit:
      container_name: koku_rabbit
      hostname: rabbit
      image: rabbitmq:latest
      environment:
          - RABBITMQ_DEFAULT_USER=guest
          - RABBITMQ_DEFAULT_PASS=guest
      ports:
          - "${RABBITMQ_PORT-5674}:5672"

  koku-worker:
      hostname: koku-worker-1
      image: koku_base
      working_dir: /koku/koku
      entrypoint: ['watchmedo', 'auto-restart', '--directory=./', '--pattern=*.py', '--recursive', '--', 'celery', '-A', 'koku', 'worker', '-l', 'info', '-Q', 'celery,download,ocp,priority,summary,cost_model,refresh']
      environment:
        - AWS_ACCESS_KEY_ID
        - AWS_SECRET_ACCESS_KEY
        - DATABASE_SERVICE_NAME=POSTGRES_SQL
        - DATABASE_ENGINE=postgresql
        - DATABASE_NAME=${DATABASE_NAME-postgres}
        - POSTGRES_SQL_SERVICE_HOST=db
        - POSTGRES_SQL_SERVICE_PORT=5432
        - DATABASE_USER=${DATABASE_USER-postgres}
        - DATABASE_PASSWORD=${DATABASE_PASSWORD-postgres}
        - RABBITMQ_HOST=${RABBITMQ_HOST-koku-rabbit}
        - RABBITMQ_PORT=5672
        - USE_RABBIT=${USE_RABBIT}
        - DEVELOPMENT=${DEVELOPMENT-True}
        - LOG_LEVEL=INFO
        - DJANGO_SETTINGS_MODULE=koku.settings
        - MASU_SECRET_KEY=abc
        - prometheus_multiproc_dir=/tmp
        - PROMETHEUS_PUSHGATEWAY=${PROMETHEUS_PUSHGATEWAY-pushgateway:9091}
        - ENABLE_S3_ARCHIVING=${ENABLE_S3_ARCHIVING-False}
        - ENABLE_PARQUET_PROCESSING=${ENABLE_PARQUET_PROCESSING-False}
        - S3_BUCKET_NAME=${S3_BUCKET_NAME-koku-bucket}
        - S3_BUCKET_PATH=${S3_BUCKET_PATH-data_archive}
        - S3_ENDPOINT
        - S3_ACCESS_KEY
        - S3_SECRET
        - PVC_DIR=${PVC_DIR-/testing/pvc_dir}
        - GOOGLE_APPLICATION_CREDENTIALS=${GOOGLE_APPLICATION_CREDENTIALS}
        - KOKU_CELERY_ENABLE_SENTRY
        - KOKU_CELERY_SENTRY_DSN
        - KOKU_SENTRY_ENVIRONMENT
        - DEMO_ACCOUNTS
        - INITIAL_INGEST_OVERRIDE=${INITIAL_INGEST_OVERRIDE-False}
        - INITIAL_INGEST_NUM_MONTHS=${INITIAL_INGEST_NUM_MONTHS-2}
        - AUTO_DATA_INGEST=${AUTO_DATA_INGEST-True}
        - REPORT_PROCESSING_BATCH_SIZE=${REPORT_PROCESSING_BATCH_SIZE-100000}
        - REPORT_PROCESSING_TIMEOUT_HOURS=${REPORT_PROCESSING_TIMEOUT_HOURS-2}
        - PRESTO_HOST=${PRESTO_HOST-presto}
        - PRESTO_PORT=${PRESTO_PORT-8080}
        - DATE_OVERRIDE
        - ENABLE_TRINO_SOURCES
        - ENABLE_TRINO_ACCOUNTS
        - ENABLE_TRINO_SOURCE_TYPE
        - TRINO_DATE_STEP=${TRINO_DATE_STEP-31}

      privileged: true
      volumes:
        - '.:/koku'
        - './testing:/testing'
        - './testing/local_providers/azure_local:/tmp/local_container'
        - './testing/local_providers/aws_local:/tmp/local_bucket'
        - './testing/local_providers/aws_local_0:/tmp/local_bucket_0'
        - './testing/local_providers/aws_local_1:/tmp/local_bucket_1'
        - './testing/local_providers/aws_local_2:/tmp/local_bucket_2'
        - './testing/local_providers/aws_local_3:/tmp/local_bucket_3'
        - './testing/local_providers/aws_local_4:/tmp/local_bucket_4'
        - './testing/local_providers/aws_local_5:/tmp/local_bucket_5'
        - './testing/local_providers/insights_local:/var/tmp/masu/insights_local'
        - './testing/local_providers/gcp_local/:/tmp/gcp_local_bucket'
        - './testing/local_providers/gcp_local_0/:/tmp/gcp_local_bucket_0'
        - './testing/local_providers/gcp_local_1/:/tmp/gcp_local_bucket_1'
        - './testing/local_providers/gcp_local_2/:/tmp/gcp_local_bucket_2'
        - './testing/local_providers/gcp_local_3/:/tmp/gcp_local_bucket_3'
      links:
          - redis
      depends_on:
          - koku-base
          - redis

  koku-listener:
      container_name: koku_listener
      image: koku_base
      working_dir: /koku/
      entrypoint: ['python', 'koku/manage.py', 'listener']
      environment:
        - DATABASE_SERVICE_NAME=POSTGRES_SQL
        - POSTGRES_SQL_SERVICE_HOST=db
        - POSTGRES_SQL_SERVICE_PORT=5432
        - DATABASE_ENGINE=postgresql
        - DATABASE_NAME=${DATABASE_NAME-postgres}
        - DATABASE_HOST=db
        - DATABASE_PORT=5432
        - RABBITMQ_HOST=${RABBITMQ_HOST-koku-rabbit}
        - RABBITMQ_PORT=5672
        - USE_RABBIT=${USE_RABBIT}
        - DATABASE_USER=${DATABASE_USER-postgres}
        - DATABASE_PASSWORD=${DATABASE_PASSWORD-postgres}
        - MASU_SECRET_KEY=abc
        - INSIGHTS_KAFKA_HOST=kafka
        - INSIGHTS_KAFKA_PORT=29092
        - KAFKA_CONNECT=True
        - prometheus_multiproc_dir=/tmp
        - MASU_DATE_OVERRIDE
        - LOG_LEVEL=INFO
        - INITIAL_INGEST_NUM_MONTHS=1
        - PYTHONPATH=/koku/koku
        - ENABLE_S3_ARCHIVING=${ENABLE_S3_ARCHIVING-False}
        - ENABLE_PARQUET_PROCESSING=${ENABLE_PARQUET_PROCESSING-False}
        - S3_BUCKET_NAME=${S3_BUCKET_NAME-koku-bucket}
        - S3_BUCKET_PATH=${S3_BUCKET_PATH-data_archive}
        - S3_ENDPOINT
        - S3_ACCESS_KEY
        - S3_SECRET
        - PRESTO_HOST=${PRESTO_HOST-presto}
        - PRESTO_PORT=${PRESTO_PORT-8080}
        - ENABLE_TRINO_SOURCES
        - ENABLE_TRINO_ACCOUNTS
        - ENABLE_TRINO_SOURCE_TYPE

      privileged: true
      ports:
          - "9988:9999"
      volumes:
        - '.:/koku'
      links:
        - db
        - koku-rabbit
      depends_on:
        - koku-base
        - db
        - koku-rabbit

  sources-client:
      container_name: sources_client
      image: koku_base
      restart: on-failure:25
      working_dir: /koku/
      entrypoint:
        - /koku/run_sources.sh
      environment:
        - DATABASE_SERVICE_NAME=POSTGRES_SQL
        - DATABASE_ENGINE=postgresql
        - DATABASE_NAME=${DATABASE_NAME-postgres}
        - POSTGRES_SQL_SERVICE_HOST=db
        - POSTGRES_SQL_SERVICE_PORT=5432
        - DATABASE_USER=${DATABASE_USER-postgres}
        - DATABASE_PASSWORD=${DATABASE_PASSWORD-postgres}
        - KOKU_API_HOST=${KOKU_API_HOST-koku-server}
        - KOKU_API_PORT=${KOKU_API_PORT-8000}
        - KOKU_API_PATH_PREFIX=${KOKU_API_PATH_PREFIX-/api/cost-management/v1}
        - SOURCES_API_HOST=${SOURCES_API_HOST-sources-server}
        - SOURCES_API_PORT=${SOURCES_API_PORT-3000}
        - RABBITMQ_HOST=${RABBITMQ_HOST-koku-rabbit}
        - RABBITMQ_PORT=5672
        - REDIS_HOST=${REDIS_HOST-redis}
        - REDIS_PORT=${REDIS_PORT-6379}
<<<<<<< HEAD
        - SOURCES_KAFKA_HOST=${SOURCES_KAFKA_HOST-kafka}
        - SOURCES_KAFKA_PORT=${SOURCES_KAFKA_PORT-9092}
=======
        - INSIGHTS_KAFKA_HOST=${INSIGHTS_KAFKA_HOST-kafka}
        - INSIGHTS_KAFKA_PORT=${INSIGHTS_KAFKA_PORT-29092}
>>>>>>> 323e234a
        - KOKU_SOURCES_CLIENT_PORT=${KOKU_SOURCES_CLIENT_PORT-9000}
        - GOOGLE_APPLICATION_CREDENTIALS=${GOOGLE_APPLICATION_CREDENTIALS}
        - DEMO_ACCOUNTS
        - prometheus_multiproc_dir=/tmp
        - AUTO_DATA_INGEST=${AUTO_DATA_INGEST-True}
        - RUN_GUNICORN=${RUN_GUNICORN-False}
      privileged: true
      ports:
          - 4000:8080
      volumes:
        - '.:/koku'
      links:
        - db
        - redis
      depends_on:
        - koku-base

  koku-beat:
      container_name: koku_beat
      hostname: koku_beat
      image: koku_base
      working_dir: /koku/koku
      entrypoint: ['celery', '--pidfile=/opt/celeryd.pid', '-A', 'koku', 'beat', '-l', 'info']

      environment:
        - AWS_ACCESS_KEY_ID
        - AWS_SECRET_ACCESS_KEY
        - DATABASE_SERVICE_NAME=POSTGRES_SQL
        - DATABASE_ENGINE=postgresql
        - DATABASE_NAME=${DATABASE_NAME-postgres}
        - POSTGRES_SQL_SERVICE_HOST=db
        - POSTGRES_SQL_SERVICE_PORT=5432
        - DATABASE_USER=${DATABASE_USER-postgres}
        - DATABASE_PASSWORD=${DATABASE_PASSWORD-postgres}
        - RABBITMQ_HOST=${RABBITMQ_HOST-koku-rabbit}
        - RABBITMQ_PORT=5672
        - USE_RABBIT=${USE_RABBIT}
        - LOG_LEVEL=INFO
        - DJANGO_SETTINGS_MODULE=koku.settings
        - MASU_SECRET_KEY=abc
        - prometheus_multiproc_dir=/tmp
        - SCHEDULE_REPORT_CHECKS=True
        - SCHEDULE_CHECK_INTERVAL=10000000
        - UPLOAD_NORMALIZED_DATA_INTERVAL=10000000
      privileged: true
      volumes:
        - '.:/koku'
      links:
          - koku-rabbit
      depends_on:
          - koku-base
          - koku-rabbit

  pushgateway:
    container_name: koku-pushgateway
    image: prom/pushgateway
    ports:
      - 9091:9091<|MERGE_RESOLUTION|>--- conflicted
+++ resolved
@@ -377,13 +377,8 @@
         - RABBITMQ_PORT=5672
         - REDIS_HOST=${REDIS_HOST-redis}
         - REDIS_PORT=${REDIS_PORT-6379}
-<<<<<<< HEAD
-        - SOURCES_KAFKA_HOST=${SOURCES_KAFKA_HOST-kafka}
-        - SOURCES_KAFKA_PORT=${SOURCES_KAFKA_PORT-9092}
-=======
         - INSIGHTS_KAFKA_HOST=${INSIGHTS_KAFKA_HOST-kafka}
         - INSIGHTS_KAFKA_PORT=${INSIGHTS_KAFKA_PORT-29092}
->>>>>>> 323e234a
         - KOKU_SOURCES_CLIENT_PORT=${KOKU_SOURCES_CLIENT_PORT-9000}
         - GOOGLE_APPLICATION_CREDENTIALS=${GOOGLE_APPLICATION_CREDENTIALS}
         - DEMO_ACCOUNTS
