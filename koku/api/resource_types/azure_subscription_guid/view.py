--- conflicted
+++ resolved
@@ -22,13 +22,8 @@
         AzureCostSummaryByAccount.objects.annotate(**{"value": F("subscription_guid")}).values("value").distinct()
     )
     serializer_class = ResourceTypeSerializer
-<<<<<<< HEAD
     permission_classes = [AzureAccessPermission]
-    filter_backends = [filters.OrderingFilter]
-=======
-    permission_classes = [ResourceTypeAccessPermission]
     filter_backends = [filters.OrderingFilter, filters.SearchFilter]
->>>>>>> 762a3957
     ordering = ["value"]
     search_fields = ["value"]
 
