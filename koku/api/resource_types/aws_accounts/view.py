#
# Copyright 2021 Red Hat Inc.
# SPDX-License-Identifier: Apache-2.0
#
"""View for AWS accounts."""
from django.db.models import F
from django.db.models.functions import Coalesce
from django.utils.decorators import method_decorator
from django.views.decorators.vary import vary_on_headers
from rest_framework import filters
from rest_framework import generics

from api.common import CACHE_RH_IDENTITY_HEADER
from api.common.permissions.openshift_access import OpenShiftAccessPermission
from api.common.permissions.resource_type_access import ResourceTypeAccessPermission
from api.resource_types.serializers import ResourceTypeSerializer
from reporting.provider.aws.models import AWSCostSummaryByAccount
from reporting.provider.aws.openshift.models import OCPAWSCostSummaryByAccount


class AWSAccountView(generics.ListAPIView):
    """API GET list view for AWS accounts."""

    queryset = (
        AWSCostSummaryByAccount.objects.annotate(
<<<<<<< HEAD
            **({"value": F("usage_account_id"), "alias": F("account_alias__account_alias")})
=======
            **(
                {
                    "value": F("usage_account_id"),
                    "alias": Coalesce(F("account_alias__account_alias"), "usage_account_id"),
                }
            )
>>>>>>> ba317d82
        )
        .values("value", "alias")
        .distinct()
    )
    serializer_class = ResourceTypeSerializer
    permission_classes = [ResourceTypeAccessPermission, OpenShiftAccessPermission]
    filter_backends = [filters.OrderingFilter, filters.SearchFilter]
    ordering = ["value", "alias"]
    search_fields = ["$value", "$alias"]

    @method_decorator(vary_on_headers(CACHE_RH_IDENTITY_HEADER))
    def list(self, request):
        openshift = self.request.query_params.get("openshift")
        if openshift:
            self.queryset = (
                OCPAWSCostSummaryByAccount.objects.annotate(
                    **{"value": F("usage_account_id"), "alias": F("account_alias__account_alias")}
                )
                .values("value", "alias")
                .distinct()
            )
        return super().list(request)


# filter(usage_account_id__in=user_access)<|MERGE_RESOLUTION|>--- conflicted
+++ resolved
@@ -23,20 +23,17 @@
 
     queryset = (
         AWSCostSummaryByAccount.objects.annotate(
-<<<<<<< HEAD
-            **({"value": F("usage_account_id"), "alias": F("account_alias__account_alias")})
-=======
             **(
                 {
                     "value": F("usage_account_id"),
                     "alias": Coalesce(F("account_alias__account_alias"), "usage_account_id"),
                 }
             )
->>>>>>> ba317d82
         )
         .values("value", "alias")
         .distinct()
     )
+
     serializer_class = ResourceTypeSerializer
     permission_classes = [ResourceTypeAccessPermission, OpenShiftAccessPermission]
     filter_backends = [filters.OrderingFilter, filters.SearchFilter]
