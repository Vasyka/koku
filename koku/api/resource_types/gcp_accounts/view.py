#
# Copyright 2021 Red Hat Inc.
# SPDX-License-Identifier: Apache-2.0
#
"""View for GCP accounts."""
from django.db.models import F
from django.utils.decorators import method_decorator
from django.views.decorators.vary import vary_on_headers
from rest_framework import filters
from rest_framework import generics

from api.common import CACHE_RH_IDENTITY_HEADER
from api.common.permissions.gcp_access import GcpAccessPermission
from api.resource_types.serializers import ResourceTypeSerializer
from reporting.provider.gcp.models import GCPCostSummaryByAccount


class GCPAccountView(generics.ListAPIView):
    """API GET list view for GCP accounts."""

    queryset = GCPCostSummaryByAccount.objects.annotate(**{"value": F("account_id")}).values("value").distinct()
    serializer_class = ResourceTypeSerializer
<<<<<<< HEAD
    permission_classes = [GcpAccessPermission]
    filter_backends = [filters.OrderingFilter]
=======
    permission_classes = [ResourceTypeAccessPermission]
    filter_backends = [filters.OrderingFilter, filters.SearchFilter]
>>>>>>> af628a45
    ordering = ["value"]
    search_fields = ["$value"]

    @method_decorator(vary_on_headers(CACHE_RH_IDENTITY_HEADER))
    def list(self, request):
        # Reads the users values for GCP account id and displays values related to what the user has access to
        if request.user.admin:
            return super().list(request)
        elif request.user.access:
            user_access = request.user.access.get("gcp.account", {}).get("read", [])
        else:
            user_access = []
        self.queryset = self.queryset.values("value").filter(account_id__in=user_access)
        return super().list(request)<|MERGE_RESOLUTION|>--- conflicted
+++ resolved
@@ -20,13 +20,8 @@
 
     queryset = GCPCostSummaryByAccount.objects.annotate(**{"value": F("account_id")}).values("value").distinct()
     serializer_class = ResourceTypeSerializer
-<<<<<<< HEAD
     permission_classes = [GcpAccessPermission]
-    filter_backends = [filters.OrderingFilter]
-=======
-    permission_classes = [ResourceTypeAccessPermission]
     filter_backends = [filters.OrderingFilter, filters.SearchFilter]
->>>>>>> af628a45
     ordering = ["value"]
     search_fields = ["$value"]
 
