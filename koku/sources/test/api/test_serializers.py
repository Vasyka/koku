#
# Copyright 2019 Red Hat, Inc.
#
# This program is free software: you can redistribute it and/or modify
# it under the terms of the GNU Affero General Public License as
# published by the Free Software Foundation, either version 3 of the
# License, or (at your option) any later version.
#
# This program is distributed in the hope that it will be useful,
# but WITHOUT ANY WARRANTY; without even the implied warranty of
# MERCHANTABILITY or FITNESS FOR A PARTICULAR PURPOSE.  See the
# GNU Affero General Public License for more details.
#
# You should have received a copy of the GNU Affero General Public License
# along with this program.  If not, see <https://www.gnu.org/licenses/>.
#
"""Test the sources serializer."""
from socket import gaierror
from unittest.mock import Mock
from unittest.mock import patch

from faker import Faker
from model_bakery import baker
from rest_framework.serializers import ValidationError

from api.iam import models as iam_models
from api.iam.test.iam_test_case import IamTestCase
from api.provider.models import Provider
from api.provider.models import Sources
<<<<<<< HEAD
=======
from api.provider.provider_builder import ProviderBuilder
from api.provider.test import PROVIDERS
>>>>>>> ed5a8bcb
from providers.provider_access import ProviderAccessor
from providers.provider_errors import SkipStatusPush
from sources.api import get_account_from_header
from sources.api import HEADER_X_RH_IDENTITY
from sources.api.serializers import AdminSourcesSerializer
from sources.api.serializers import SourcesDependencyError
from sources.api.serializers import SourcesSerializer
from sources.config import Config
from sources.sources_patch_handler import SourcesPatchHandler
from sources.storage import SourcesStorageError

fake = Faker()


class MockSourcesClient:
    def __init__(self, address):
        self._url = address

    def update_billing_source(self, source_id, billing_source):
        return SourcesPatchHandler().update_billing_source(source_id, billing_source)

    def update_authentication(self, source_id, authentication):
        return SourcesPatchHandler().update_authentication(source_id, authentication)


@patch("sources.sources_patch_handler.reset_db_connection")
class SourcesSerializerTests(IamTestCase):
    """Test Cases for the sources endpoint."""

    def setUp(self):
        """Set up tests."""
        super().setUp()
        customer = self._create_customer_data()
        self.User = baker.make(iam_models.User)
        self.Customer = iam_models.Customer.objects.get(schema_name=self.tenant.schema_name)

        self.azure_name = "Test Azure Source"
        azure_user_data = self._create_user_data()
        self.azure_request_context = self._create_request_context(
            customer, azure_user_data, create_customer=True, is_admin=False
        )
        self.test_azure_source_id = 1

        self.azure_obj = Sources(
            source_id=self.test_azure_source_id,
            auth_header=self.azure_request_context["request"].META,
            account_id=customer.get("account_id"),
            offset=1,
            source_type=Provider.PROVIDER_AZURE,
            name=self.azure_name,
            authentication={
                "credentials": {"client_id": "test_client", "tenant_id": "test_tenant", "client_secret": "test_secret"}
            },
        )
        self.azure_obj.save()

        self.aws_name = "Test AWS Source"
        aws_user_data = self._create_user_data()
        self.aws_request_context = self._create_request_context(
            customer, aws_user_data, create_customer=True, is_admin=False
        )
        self.test_aws_source_id = 2

        self.aws_obj = Sources(
            source_id=self.test_aws_source_id,
            auth_header=self.aws_request_context["request"].META,
            account_id=customer.get("account_id"),
            offset=2,
            source_type=Provider.PROVIDER_AWS,
            name=self.aws_name,
        )
        self.aws_obj.save()

    def test_azure_source_update_missing_credential(self, _):
        """Test the update azure source with missing credentials."""
        self.azure_obj.authentication = {}
        self.azure_obj.save()

        serializer = SourcesSerializer(context=self.request_context)
        validated_data = {"authentication": {"credentials": {"subscription_id": "subscription-uuid"}}}
        with patch("sources.api.serializers.ServerProxy") as mock_client:
            mock_sources_client = MockSourcesClient("http://mock-soures-client")
            mock_client.return_value.__enter__.return_value = mock_sources_client
            instance = serializer.update(self.azure_obj, validated_data)
            self.assertEqual("subscription-uuid", instance.authentication.get("credentials").get("subscription_id"))

        for field in ("client_id", "tenant_id", "client_secret"):
            self.assertNotIn(field, instance.authentication.get("credentials").keys())

    def test_azure_source_update_wrong_type(self, _):
        """Test the updating azure source with wrong source type."""
        self.azure_obj.source_type = Provider.PROVIDER_AWS
        self.azure_obj.save()

        serializer = SourcesSerializer(context=self.request_context)
        validated_data = {"authentication": {"credentials": {"subscription_id": "subscription-uuid"}}}
        with self.assertRaises(SourcesStorageError):
            with patch("sources.api.serializers.ServerProxy") as mock_client:
                mock_sources_client = MockSourcesClient("http://mock-soures-client")
                mock_client.return_value.__enter__.return_value = mock_sources_client
                serializer.update(self.azure_obj, validated_data)

    def test_azure_source_billing_source_update(self, _):
        """Test the updating azure billing_source."""
        serializer = SourcesSerializer(context=self.request_context)
        test_resource_group = "TESTRG"
        test_storage_account = "testsa"
        validated_data = {
            "billing_source": {
                "data_source": {"resource_group": test_resource_group, "storage_account": test_storage_account}
            }
        }
        with patch("sources.api.serializers.ServerProxy") as mock_client:
            mock_sources_client = MockSourcesClient("http://mock-soures-client")
            mock_client.return_value.__enter__.return_value = mock_sources_client
            instance = serializer.update(self.azure_obj, validated_data)

        self.assertIn("data_source", instance.billing_source.keys())
        self.assertEqual(test_resource_group, instance.billing_source.get("data_source").get("resource_group"))
        self.assertEqual(test_storage_account, instance.billing_source.get("data_source").get("storage_account"))

    def test_azure_source_billing_source_resource_group_update(self, _):
        """Test the updating azure billing_source."""
        serializer = SourcesSerializer(context=self.request_context)
        test_resource_group = "TESTRG"
        test_storage_account = "testsa"
        validated_data = {
            "billing_source": {
                "data_source": {"resource_group": test_resource_group, "storage_account": test_storage_account}
            }
        }
        with patch("sources.api.serializers.ServerProxy") as mock_client:
            mock_sources_client = MockSourcesClient("http://mock-soures-client")
            mock_client.return_value.__enter__.return_value = mock_sources_client
            instance = serializer.update(self.azure_obj, validated_data)

        self.assertIn("data_source", instance.billing_source.keys())
        self.assertEqual(test_resource_group, instance.billing_source.get("data_source").get("resource_group"))
        self.assertEqual(test_storage_account, instance.billing_source.get("data_source").get("storage_account"))

        self.azure_obj = instance
        new_resource_group = "NEW_RG"
        validated_data = {"billing_source": {"data_source": {"resource_group": new_resource_group}}}
        with patch("sources.api.serializers.ServerProxy") as mock_client:
            mock_sources_client = MockSourcesClient("http://mock-soures-client")
            mock_client.return_value.__enter__.return_value = mock_sources_client
            instance = serializer.update(self.azure_obj, validated_data)
        self.assertIn("data_source", instance.billing_source.keys())
        self.assertEqual(new_resource_group, instance.billing_source.get("data_source").get("resource_group"))

    def test_azure_source_billing_source_storage_account_update(self, _):
        """Test the updating azure billing_source."""
        serializer = SourcesSerializer(context=self.request_context)
        test_resource_group = "TESTRG"
        test_storage_account = "testsa"
        validated_data = {
            "billing_source": {
                "data_source": {"resource_group": test_resource_group, "storage_account": test_storage_account}
            }
        }
        with patch("sources.api.serializers.ServerProxy") as mock_client:
            mock_sources_client = MockSourcesClient("http://mock-soures-client")
            mock_client.return_value.__enter__.return_value = mock_sources_client
            instance = serializer.update(self.azure_obj, validated_data)

        self.assertIn("data_source", instance.billing_source.keys())
        self.assertEqual(test_resource_group, instance.billing_source.get("data_source").get("resource_group"))
        self.assertEqual(test_storage_account, instance.billing_source.get("data_source").get("storage_account"))

        self.azure_obj = instance
        new_storage_account = "NEW_SA"
        validated_data = {"billing_source": {"data_source": {"storage_account": new_storage_account}}}
        with patch("sources.api.serializers.ServerProxy") as mock_client:
            mock_sources_client = MockSourcesClient("http://mock-soures-client")
            mock_client.return_value.__enter__.return_value = mock_sources_client
            instance = serializer.update(self.azure_obj, validated_data)
            self.assertIn("data_source", instance.billing_source.keys())
            self.assertEqual(new_storage_account, instance.billing_source.get("data_source").get("storage_account"))

    def test_azure_source_billing_source_update_with_koku_uuid(self, _):
        """Test the updating azure billing_source with source_uuid."""
        self.azure_obj.source_uuid = fake.uuid4()
        self.azure_obj.pending_update = False
        self.azure_obj.save()

        serializer = SourcesSerializer(context=self.request_context)
        test_resource_group = "TESTRG"
        test_storage_account = "testsa"
        validated_data = {
            "billing_source": {
                "data_source": {"resource_group": test_resource_group, "storage_account": test_storage_account}
            }
        }
        with patch("sources.api.serializers.ServerProxy") as mock_client:
            mock_sources_client = MockSourcesClient("http://mock-soures-client")
            mock_client.return_value.__enter__.return_value = mock_sources_client
            instance = serializer.update(self.azure_obj, validated_data)
        self.assertTrue(instance.pending_update)

    def test_azure_source_billing_source_update_missing_data_source(self, _):
        """Test the updating azure billing_source with missing data_source."""
        serializer = SourcesSerializer(context=self.request_context)
        validated_data = {"billing_source": {"wrong": {}}}
        with self.assertRaises(SourcesStorageError):
            serializer.update(self.azure_obj, validated_data)

    def test_azure_source_billing_source_update_missing_resource_group(self, _):
        """Test the updating azure billing_source with missing resource group."""
        serializer = SourcesSerializer(context=self.request_context)
        test_storage_account = "testsa"
        validated_data = {"billing_source": {"data_source": {"storage_account": test_storage_account}}}
        with self.assertRaises(SourcesStorageError):
            serializer.update(self.azure_obj, validated_data)

    def test_azure_source_billing_source_update_missing_storage_account(self, _):
        """Test the updating azure billing_source with missing storage account."""
        serializer = SourcesSerializer(context=self.request_context)
        test_resource_group = "TESTRG"
        validated_data = {"billing_source": {"data_source": {"resource_group": test_resource_group}}}
        with self.assertRaises(SourcesStorageError):
            serializer.update(self.azure_obj, validated_data)

    def test_aws_source_billing_source_update(self, _):
        """Test the updating aws billing_source."""
        serializer = SourcesSerializer(context=self.request_context)
        test_bucket = "some-new-bucket"
        validated_data = {"billing_source": {"data_source": {"bucket": test_bucket}}}
        with patch("sources.api.serializers.ServerProxy") as mock_client:
            with patch.object(ProviderAccessor, "cost_usage_source_ready", returns=True):
                mock_sources_client = MockSourcesClient("http://mock-soures-client")
                mock_client.return_value.__enter__.return_value = mock_sources_client
                instance = serializer.update(self.aws_obj, validated_data)

        self.assertIn("data_source", instance.billing_source.keys())
        self.assertEqual(test_bucket, instance.billing_source.get("data_source").get("bucket"))

    def test_aws_source_billing_source_update_missing_bucket(self, _):
        """Test the updating aws billing_source."""
        serializer = SourcesSerializer(context=self.request_context)
        test_bucket = None
        validated_data = {"billing_source": {"data_source": {"bucket": test_bucket}}}
        with self.assertRaises(SourcesStorageError):
            serializer.update(self.aws_obj, validated_data)

    def test_ocp_source_billing_source_update(self, _):
        """Test the updating billing_source for invalid OCP source."""
        self.aws_obj.instance_type = Provider.PROVIDER_OCP
        self.aws_obj.save()
        test_bucket = "test-bucket"
        serializer = SourcesSerializer(context=self.request_context)
        test_bucket = None
        validated_data = {"billing_source": {"data_source": {"bucket": test_bucket}}}
        with self.assertRaises(SourcesStorageError):
            serializer.update(self.aws_obj, validated_data)

    def test_patch_unavailable_sources_client(self, _):
        serializer = SourcesSerializer(context=self.request_context)
        with patch("sources.api.serializers.ServerProxy") as mock_client:
            mock_client.side_effect = ConnectionRefusedError
            with self.assertRaises(SourcesDependencyError):
                validated_data = {"billing_source": {"data_source": {"bucket": "some-new-bucket"}}}
                serializer.update(self.aws_obj, validated_data)

            mock_client.side_effect = gaierror
            with self.assertRaises(SourcesDependencyError):
                validated_data = {"billing_source": {"data_source": {"bucket": "some-new-bucket"}}}
                serializer.update(self.aws_obj, validated_data)

        # catch ProtocolError
        with self.assertRaises(SourcesDependencyError):
            validated_data = {"billing_source": {"data_source": {"bucket": "some-new-bucket"}}}
            serializer.update(self.aws_obj, validated_data)

    def test_create_via_admin_serializer(self, _):
        """Test create source with admin serializer."""
        source_data = {
            "name": "test1",
            "source_type": "AWS",
            "authentication": {"credentials": {"role_arn": "arn:aws::foo:bar"}},
            "billing_source": {"data_source": {"bucket": "/tmp/s3bucket"}},
        }
        mock_request = Mock(headers={HEADER_X_RH_IDENTITY: Config.SOURCES_FAKE_HEADER})
        context = {"request": mock_request}
        serializer = AdminSourcesSerializer(data=source_data, context=context)
        with patch.object(ProviderAccessor, "cost_usage_source_ready", returns=True):
            if serializer.is_valid(raise_exception=True):
                instance = serializer.save()
                provider = Provider.objects.get(uuid=instance.koku_uuid)
                self.assertIsNotNone(provider)
                self.assertEqual(provider.name, instance.name)
                self.assertEqual(instance.source_uuid, instance.koku_uuid)
            else:
                self.fail("test_create_via_admin_serializer failed")

        source_data["name"] = "test2"
        source_data["authentication"] = {"credentials": {"role_arn": "arn:aws::foo:bar2"}}
        source_data["billing_source"] = {"data_source": {"bucket": "/tmp/mybucket"}}
        serializer = AdminSourcesSerializer(data=source_data, context=context)
        with patch.object(ProviderAccessor, "cost_usage_source_ready", returns=True):
            if serializer.is_valid(raise_exception=True):
                instance = serializer.save()
                provider = Provider.objects.get(uuid=instance.koku_uuid)
                self.assertIsNotNone(provider)
                self.assertEqual(provider.name, instance.name)
                self.assertEqual(instance.source_uuid, instance.koku_uuid)
            else:
                self.fail("test_create_via_admin_serializer failed")

    def test_create_via_admin_serializer_bad_source_type(self, _):
        """Raise error for bad source type on create."""
        source_data = {
            "name": "test",
            "source_type": "BAD",
            "authentication": {"credentials": {"role_arn": "arn:aws::foo:bar"}},
            "billing_source": {"data_source": {"bucket": "/tmp/s3bucket"}},
        }
        mock_request = Mock(headers={HEADER_X_RH_IDENTITY: Config.SOURCES_FAKE_HEADER})
        context = {"request": mock_request}
        serializer = AdminSourcesSerializer(data=source_data, context=context)
        with self.assertRaises(ValidationError):
            if serializer.is_valid(raise_exception=True):
                serializer.save()

    def test_negative_get_account_from_header(self, _):
        """Test flow with out header."""
        account = get_account_from_header(Mock(headers={}))
        self.assertIsNone(account)

        account = get_account_from_header(Mock(headers={HEADER_X_RH_IDENTITY: "badencoding&&&"}))
        self.assertIsNone(account)

    @patch("api.provider.serializers.ProviderSerializer.get_request_info")
    @patch("sources.api.serializers.get_auth_header", return_value=Config.SOURCES_FAKE_HEADER)
    def test_provider_create(self, mock_header, mock_request_info, _):
        mock_request_info.return_value = self.User, self.Customer

        serializer = AdminSourcesSerializer(context=self.request_context)
        source = {
            "source_id": 10,
            "name": "ProviderAWS",
            "source_type": "AWS",
            "authentication": {"credentials": {"role_arn": "arn:aws:iam::111111111111:role/CostManagement"}},
            "billing_source": {"data_source": {"bucket": "first-bucket"}},
            "auth_header": Config.SOURCES_FAKE_HEADER,
            "account_id": "acct10001",
            "offset": 10,
        }
        with patch.object(ProviderAccessor, "cost_usage_source_ready", returns=True):
            instance = serializer.create(source)
        self.assertEqual(instance.billing_source.get("data_source", {}).get("bucket"), "first-bucket")

        serializer = SourcesSerializer(context=self.request_context)
        validated = {"billing_source": {"data_source": {"bucket": "second-bucket"}}}
        with patch.object(ProviderAccessor, "cost_usage_source_ready", returns=True):
            with patch("sources.api.serializers.ServerProxy") as mock_client:
                mock_sources_client = MockSourcesClient("http://mock-soures-client")
                mock_client.return_value.__enter__.return_value = mock_sources_client
                instance2 = serializer.update(instance, validated)

<<<<<<< HEAD
        self.assertEqual(instance2.billing_source.get("data_source", {}).get("bucket"), "second-bucket")
=======
        self.assertEqual(instance2.billing_source.get("data_source", {}).get("bucket"), "second-bucket")

    def test_validate_billing_source(self, _):
        """Test to validate that the billing source dictionary is valid."""
        test_matrix = [
            {"provider_type": Provider.PROVIDER_AWS, "billing_source": {"bucket": "test-bucket"}, "exception": False},
            {
                "provider_type": Provider.PROVIDER_AWS,
                "billing_source": {"data_source": {"bucket": "test-bucket"}},
                "exception": False,
            },
            {
                "provider_type": Provider.PROVIDER_AZURE,
                "billing_source": {"data_source": {"resource_group": "foo", "storage_account": "bar"}},
                "exception": False,
            },
            {
                "provider_type": Provider.PROVIDER_AWS,
                "billing_source": {"data_source": {"nobucket": "test-bucket"}},
                "exception": True,
            },
            {"provider_type": Provider.PROVIDER_AWS, "billing_source": {"nobucket": "test-bucket"}, "exception": True},
            {"provider_type": Provider.PROVIDER_AWS, "billing_source": {"data_source": {}}, "exception": True},
            {"provider_type": Provider.PROVIDER_AWS, "billing_source": {}, "exception": True},
            {"provider_type": Provider.PROVIDER_AZURE, "billing_source": {}, "exception": True},
            {
                "provider_type": Provider.PROVIDER_AZURE,
                "billing_source": {"nodata_source": {"resource_group": "foo", "storage_account": "bar"}},
                "exception": True,
            },
            {
                "provider_type": Provider.PROVIDER_AZURE,
                "billing_source": {"data_source": {"noresource_group": "foo", "storage_account": "bar"}},
                "exception": True,
            },
            {
                "provider_type": Provider.PROVIDER_AZURE,
                "billing_source": {"data_source": {"resource_group": "foo", "nostorage_account": "bar"}},
                "exception": True,
            },
            {
                "provider_type": Provider.PROVIDER_AZURE,
                "billing_source": {"data_source": {"resource_group": "foo"}},
                "exception": True,
            },
            {
                "provider_type": Provider.PROVIDER_AZURE,
                "billing_source": {"data_source": {"storage_account": "bar"}},
                "exception": True,
            },
            {
                "provider_type": Provider.PROVIDER_GCP,
                "billing_source": {"data_source": {"dataset": "test_dataset", "table_id": "test_table_id"}},
                "exception": False,
            },
            {
                "provider_type": Provider.PROVIDER_GCP,
                "billing_source": {"data_source": {"dataset": "test_dataset"}},
                "exception": False,
            },
            {
                "provider_type": Provider.PROVIDER_GCP,
                "billing_source": {"data_source": {"table_id": "test_table_id"}},
                "exception": True,
            },
            {"provider_type": Provider.PROVIDER_GCP, "billing_source": {}, "exception": True},
        ]

        for test in test_matrix:
            with self.subTest(test=test):
                if test.get("exception"):
                    with self.assertRaises(SourcesStorageError):
                        SourcesSerializer()._validate_billing_source(
                            test.get("provider_type"), test.get("billing_source")
                        )
                else:
                    try:
                        SourcesSerializer()._validate_billing_source(
                            test.get("provider_type"), test.get("billing_source")
                        )
                    except Exception as error:
                        self.fail(str(error))

    def test_update_aws_billing_source(self, _):
        """Test to validate that the billing source dictionary is updated."""
        aws_instance = self.aws_obj
        aws_instance.billing_source = PROVIDERS[Provider.PROVIDER_AWS].get("billing_source")
        aws_instance.save()
        test_matrix = [
            {
                "instance": aws_instance,
                "billing_source": {"bucket": "test-bucket"},
                "expected": {"data_source": {"bucket": "test-bucket"}},
            },
            {
                "instance": aws_instance,
                "billing_source": {"data_source": {"bucket": "test-bucket"}},
                "expected": {"data_source": {"bucket": "test-bucket"}},
            },
        ]

        for test in test_matrix:
            with self.subTest(test=test):
                try:
                    new_billing = SourcesSerializer()._update_billing_source(aws_instance, test.get("billing_source"))
                    self.assertEqual(new_billing, test.get("expected"))
                except Exception as error:
                    self.fail(str(error))

    def test_update_azure_billing_source(self, _):
        """Test to validate that the billing source dictionary is updated."""
        azure_instance = self.azure_obj
        azure_instance.billing_source = {
            "data_source": {"resource_group": "original-1", "storage_account": "original-2"}
        }
        azure_instance.save()
        test_matrix = [
            {
                "instance": azure_instance,
                "billing_source": {"data_source": {"resource_group": "foo", "storage_account": "bar"}},
                "expected": {"data_source": {"resource_group": "foo", "storage_account": "bar"}},
            },
            {
                "instance": azure_instance,
                "billing_source": {"data_source": {"resource_group": "foo"}},
                "expected": {"data_source": {"resource_group": "foo", "storage_account": "original-2"}},
            },
            {
                "instance": azure_instance,
                "billing_source": {"data_source": {"storage_account": "bar"}},
                "expected": {"data_source": {"resource_group": "original-1", "storage_account": "bar"}},
            },
        ]

        for test in test_matrix:
            with self.subTest(test=test):
                try:
                    new_billing = SourcesSerializer()._update_billing_source(
                        azure_instance, test.get("billing_source")
                    )
                    self.assertEqual(new_billing, test.get("expected"))
                except Exception as error:
                    self.fail(str(error))

    @patch("api.provider.serializers.ProviderSerializer.get_request_info")
    @patch("sources.api.serializers.get_auth_header", return_value=Config.SOURCES_FAKE_HEADER)
    def test_gcp_admin_add_table_not_ready(self, mock_header, mock_request_info, _):
        """Test a GCP Admin Source add where the billing table is not ready."""
        mock_request_info.return_value = self.User, self.Customer

        serializer = AdminSourcesSerializer(context=self.request_context)
        source = {
            "source_id": 10,
            "name": "ProviderGCP",
            "source_type": "GCP",
            "authentication": {"credentials": {"project_id": "test-project"}},
            "billing_source": {"data_source": {"dataset": "first-dataset"}},
            "auth_header": Config.SOURCES_FAKE_HEADER,
            "account_id": "acct10001",
            "offset": 10,
        }
        with self.assertRaises(ValidationError):
            with patch.object(ProviderAccessor, "cost_usage_source_ready", returns=True):
                with patch.object(ProviderBuilder, "create_provider_from_source", side_effect=SkipStatusPush):
                    _ = serializer.create(source)
>>>>>>> ed5a8bcb
<|MERGE_RESOLUTION|>--- conflicted
+++ resolved
@@ -27,11 +27,8 @@
 from api.iam.test.iam_test_case import IamTestCase
 from api.provider.models import Provider
 from api.provider.models import Sources
-<<<<<<< HEAD
-=======
 from api.provider.provider_builder import ProviderBuilder
 from api.provider.test import PROVIDERS
->>>>>>> ed5a8bcb
 from providers.provider_access import ProviderAccessor
 from providers.provider_errors import SkipStatusPush
 from sources.api import get_account_from_header
@@ -391,9 +388,6 @@
                 mock_client.return_value.__enter__.return_value = mock_sources_client
                 instance2 = serializer.update(instance, validated)
 
-<<<<<<< HEAD
-        self.assertEqual(instance2.billing_source.get("data_source", {}).get("bucket"), "second-bucket")
-=======
         self.assertEqual(instance2.billing_source.get("data_source", {}).get("bucket"), "second-bucket")
 
     def test_validate_billing_source(self, _):
@@ -558,5 +552,4 @@
         with self.assertRaises(ValidationError):
             with patch.object(ProviderAccessor, "cost_usage_source_ready", returns=True):
                 with patch.object(ProviderBuilder, "create_provider_from_source", side_effect=SkipStatusPush):
-                    _ = serializer.create(source)
->>>>>>> ed5a8bcb
+                    _ = serializer.create(source)