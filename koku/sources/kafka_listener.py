--- conflicted
+++ resolved
@@ -232,12 +232,8 @@
         LOG.warning(err_msg)
         sources_client.set_source_status(account_error)
     except SkipStatusPush as error:
-<<<<<<< HEAD
-        LOG.info(f"Platform sources status push skipped. Reason: {str(error)}")
+        LOG.info(f"[provider_operation] platform sources status push skipped. Reason: {error}")
         sources_client.set_source_status(None, in_progress=True)
-=======
-        LOG.info(f"[provider_operation] platform sources status push skipped. Reason: {error}")
->>>>>>> 3a32faaa
 
 
 def _requeue_provider_sync_message(priority, msg, queue):
