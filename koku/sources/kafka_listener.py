--- conflicted
+++ resolved
@@ -438,12 +438,8 @@
     elif msg_data.get("event_type") in (KAFKA_SOURCE_DESTROY,):
         storage.enqueue_source_delete(msg_data.get("source_id"), msg_data.get("offset"))
 
-<<<<<<< HEAD
     if msg_data.get("event_type") in (KAFKA_AUTHENTICATION_UPDATE,):
-=======
-    if msg_data.get("event_type") in (KAFKA_SOURCE_UPDATE, KAFKA_AUTHENTICATION_UPDATE):
         sources_network_info(msg_data.get("source_id"), msg_data.get("auth_header"))
->>>>>>> a5e37e99
         storage.enqueue_source_update(msg_data.get("source_id"))
 
 
