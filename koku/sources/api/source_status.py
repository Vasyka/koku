# Copyright 2019 Red Hat, Inc.
#
# This program is free software: you can redistribute it and/or modify
# it under the terms of the GNU Affero General Public License as
# published by the Free Software Foundation, either version 3 of the
# License, or (at your option) any later version.
#
# This program is distributed in the hope that it will be useful,
# but WITHOUT ANY WARRANTY; without even the implied warranty of
# MERCHANTABILITY or FITNESS FOR A PARTICULAR PURPOSE.  See the
# GNU Affero General Public License for more details.
#
# You should have received a copy of the GNU Affero General Public License
# along with this program.  If not, see <https://www.gnu.org/licenses/>.
#
"""View for Source status."""
import logging

from django.conf import settings
from django.core.exceptions import ObjectDoesNotExist
from django.db import transaction
from django.views.decorators.cache import never_cache
from rest_framework import status
from rest_framework.decorators import api_view
from rest_framework.decorators import permission_classes
from rest_framework.decorators import renderer_classes
from rest_framework.permissions import AllowAny
from rest_framework.response import Response
from rest_framework.serializers import ValidationError
from rest_framework.settings import api_settings

from api.provider.models import Provider
from api.provider.models import Sources
from providers.provider_access import ProviderAccessor
from providers.provider_errors import SkipStatusPush
from sources.sources_http_client import SourcesHTTPClient
from sources.sources_http_client import SourcesHTTPClientError
from sources.sources_provider_coordinator import SourcesProviderCoordinator
from sources.storage import source_settings_complete

LOG = logging.getLogger(__name__)


class SourceStatus:
    """Source Status."""

    def __init__(self, source_id):
        """Initialize source id."""
        self.source_id = source_id
        self.source = Sources.objects.get(source_id=source_id)
        if not source_settings_complete(self.source) or self.source.pending_delete:
            raise ObjectDoesNotExist(f"Source ID: {self.source_id} not ready for status")
        self.sources_client = SourcesHTTPClient(self.source.auth_header, source_id=source_id)

    @property
    def sources_response(self):
        return self.sources_client.build_source_status(self.status())

    def _set_provider_active_status(self, active_status):
        """Set provider active status."""
        if self.source.koku_uuid:
            try:
                provider = Provider.objects.get(uuid=self.source.koku_uuid)
                provider.active = active_status
                provider.save()
            except Provider.DoesNotExist:
                LOG.info(f"No provider found for Source ID: {self.source.source_id}")

    def determine_status(self, provider_type, source_authentication, source_billing_source):
        """Check cloud configuration status."""
        interface = ProviderAccessor(provider_type)
        error_obj = None
        try:
            if self.source.account_id not in settings.DEMO_ACCOUNTS:
                interface.cost_usage_source_ready(source_authentication, source_billing_source)
            self._set_provider_active_status(True)
        except ValidationError as validation_error:
            self._set_provider_active_status(False)
            error_obj = validation_error
        return error_obj

    def status(self):
        """Find the source's availability status."""
        source_billing_source = self.source.billing_source.get("data_source") or {}
        source_authentication = self.source.authentication.get("credentials") or {}
        provider_type = self.source.source_type
        return self.determine_status(provider_type, source_authentication, source_billing_source)

    @transaction.atomic
    def update_source_name(self):
        """Update source name if it is out of sync with platform."""
        source_details = self.sources_client.get_source_details()
        if source_details.get("name") != self.source.name:
            self.source.name = source_details.get("name")
            self.source.save()
            builder = SourcesProviderCoordinator(self.source_id, self.source.auth_header)
            builder.update_account(self.source)

<<<<<<< HEAD
    def _gcp_bigquery_table_found(self):
        """Helper to determine if this is the first time a GCP BigQuery table was found."""
        return (
            self.source.source_type in (Provider.PROVIDER_GCP, Provider.PROVIDER_GCP_LOCAL) and not self.source.status
        )

=======
>>>>>>> b708d371
    def push_status(self):
        """Push status_msg to platform sources."""
        try:
            status_obj = self.status()
            if self.source.source_type in (Provider.PROVIDER_GCP, Provider.PROVIDER_GCP_LOCAL):
                builder = SourcesProviderCoordinator(self.source.source_id, self.source.auth_header)
                if self.source.koku_uuid:
                    builder.update_account(self.source)
                else:
                    builder.create_account(self.source)
            self.sources_client.set_source_status(status_obj)
            self.update_source_name()
            LOG.info(f"Source status for Source ID: {str(self.source_id)}: Status: {str(status_obj)}")
        except SkipStatusPush as error:
            LOG.info(f"Platform sources status push skipped. Reason: {str(error)}")
        except SourcesHTTPClientError as error:
            err_msg = "Unable to push source status. Reason: {}".format(str(error))
            LOG.warning(err_msg)


def _get_source_id_from_request(request):
    """Get source id from request."""
    if request.method == "GET":
        source_id = request.query_params.get("source_id", None)
    elif request.method == "POST":
        source_id = request.data.get("source_id", None)
    else:
        raise status.HTTP_405_METHOD_NOT_ALLOWED
    return source_id


def _deliver_status(request, status_obj):
    """Deliver status depending on request."""
    if request.method == "GET":
        return Response(status_obj.sources_response, status=status.HTTP_200_OK)
    elif request.method == "POST":
        return Response(status=status.HTTP_204_NO_CONTENT)
    else:
        raise status.HTTP_405_METHOD_NOT_ALLOWED


@never_cache
@api_view(http_method_names=["GET", "POST"])
@permission_classes((AllowAny,))
@renderer_classes(tuple(api_settings.DEFAULT_RENDERER_CLASSES))
def source_status(request):
    """
    Source availability status endpoint for Platform Sources to get cost management source status.

    Parameter:
        source_id corresponds to the table api_sources

    Returns:
        status (Dict): {'availability_status': 'unavailable/available',
                        'availability_status_error': ValidationError-detail}

    """
    LOG.info(f"{{'method': {request.method}, 'path': {request.path}, 'body': {request.data}}}")

    source_id = _get_source_id_from_request(request)

    if source_id is None:
        return Response(data="Missing query parameter source_id", status=status.HTTP_400_BAD_REQUEST)
    try:
        int(source_id)
    except ValueError:
        # source_id must be an integer
        return Response(data="source_id must be an integer", status=status.HTTP_400_BAD_REQUEST)

    try:
        source_status_obj = SourceStatus(source_id)
    except ObjectDoesNotExist:
        # Source isn't in our database, return 404.
        return Response(status=status.HTTP_404_NOT_FOUND)

    return _deliver_status(request, source_status_obj)<|MERGE_RESOLUTION|>--- conflicted
+++ resolved
@@ -96,15 +96,6 @@
             builder = SourcesProviderCoordinator(self.source_id, self.source.auth_header)
             builder.update_account(self.source)
 
-<<<<<<< HEAD
-    def _gcp_bigquery_table_found(self):
-        """Helper to determine if this is the first time a GCP BigQuery table was found."""
-        return (
-            self.source.source_type in (Provider.PROVIDER_GCP, Provider.PROVIDER_GCP_LOCAL) and not self.source.status
-        )
-
-=======
->>>>>>> b708d371
     def push_status(self):
         """Push status_msg to platform sources."""
         try:
