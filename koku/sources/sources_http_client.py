#
# Copyright 2021 Red Hat, Inc.
#
# This program is free software: you can redistribute it and/or modify
# it under the terms of the GNU Affero General Public License as
# published by the Free Software Foundation, either version 3 of the
# License, or (at your option) any later version.
#
# This program is distributed in the hope that it will be useful,
# but WITHOUT ANY WARRANTY; without even the implied warranty of
# MERCHANTABILITY or FITNESS FOR A PARTICULAR PURPOSE.  See the
# GNU Affero General Public License for more details.
#
# You should have received a copy of the GNU Affero General Public License
# along with this program.  If not, see <https://www.gnu.org/licenses/>.
#
"""Sources HTTP Client."""
import binascii
import logging
from base64 import b64decode
from base64 import b64encode
from json import dumps as json_dumps
from json import JSONDecodeError
from json import loads as json_loads

import requests
from requests.exceptions import RequestException

from api.provider.models import Provider
from sources import storage
from sources.config import Config
from sources.sources_error_message import SourcesErrorMessage


LOG = logging.getLogger(__name__)
APP_EXTRA_FIELD_MAP = {
    Provider.PROVIDER_OCP: [],
    Provider.PROVIDER_AWS: ["bucket"],
    Provider.PROVIDER_AWS_LOCAL: ["bucket"],
    Provider.PROVIDER_AZURE: ["resource_group", "storage_account"],
    Provider.PROVIDER_AZURE_LOCAL: ["resource_group", "storage_account"],
    Provider.PROVIDER_GCP: ["dataset"],
    Provider.PROVIDER_GCP_LOCAL: ["dataset"],
}
ENDPOINT_APPLICATIONS = "applications"
ENDPOINT_APPLICATION_TYPES = "application_types"
ENDPOINT_AUTHENTICATIONS = "authentications"
ENDPOINT_SOURCES = "sources"
ENDPOINT_SOURCE_TYPES = "source_types"


class SourcesHTTPClientError(Exception):
    """SourcesHTTPClient Error."""

    pass


class SourceNotFoundError(Exception):
    """SourceNotFound Error."""

    pass


class SourcesHTTPClient:
    """Sources HTTP client for Sources API service."""

    def __init__(self, auth_header, source_id=None):
        """Initialize the client."""
        self._source_id = source_id
        self._sources_host = Config.SOURCES_API_URL
        self._base_url = f"{self._sources_host}{Config.SOURCES_API_PREFIX}"
        self._internal_url = f"{self._sources_host}{Config.SOURCES_INTERNAL_API_PREFIX}"

        header = {"x-rh-identity": auth_header}
        self._identity_header = header

        self.credential_map = {
            Provider.PROVIDER_OCP: self._get_ocp_credentials,
            Provider.PROVIDER_AWS: self._get_aws_credentials,
            Provider.PROVIDER_AWS_LOCAL: self._get_aws_credentials,
            Provider.PROVIDER_AZURE: self._get_azure_credentials,
            Provider.PROVIDER_AZURE_LOCAL: self._get_azure_credentials,
            Provider.PROVIDER_GCP: self._get_gcp_credentials,
            Provider.PROVIDER_GCP_LOCAL: self._get_gcp_credentials,
        }

    def _get_network_response(self, url, error_msg):
        """Helper to get network response or raise exception."""
        try:
            resp = requests.get(url, headers=self._identity_header)
        except RequestException as error:
            raise SourcesHTTPClientError(f"{error_msg}. Reason: {error}")

        if resp.status_code == 404:
            raise SourceNotFoundError(f"Status Code: {resp.status_code}. Response: {resp.text}")
        elif resp.status_code != 200:
            raise SourcesHTTPClientError(f"Status Code: {resp.status_code}. Response: {resp.text}")

        try:
            return resp.json()
        except (AttributeError, ValueError, TypeError) as error:
            raise SourcesHTTPClientError(f"{error_msg}. Reason: {error}")

    def get_source_details(self):
        """Get details on source_id."""
        url = f"{self._base_url}/{ENDPOINT_SOURCES}/{self._source_id}"
        return self._get_network_response(url, "Unable to get source details")

    def get_cost_management_application_type_id(self):
        """Get the cost management application type id."""
        application_types_url = (
            f"{self._base_url}/{ENDPOINT_APPLICATION_TYPES}?filter[name]=/insights/platform/cost-management"
        )
        app_types_response = self._get_network_response(
            application_types_url, "Unable to get cost management application ID Type"
        )
        app_type_id_data = app_types_response.get("data")
        if not app_type_id_data or len(app_type_id_data) != 1 or not app_type_id_data[0].get("id"):
            raise SourcesHTTPClientError("cost management application type id not found")
        return int(app_type_id_data[0].get("id"))

    def get_application_type_is_cost_management(self, cost_mgmt_id=None):
        """Get application_type_id from source_id."""
        if cost_mgmt_id is None:
            cost_mgmt_id = self.get_cost_management_application_type_id()
        endpoint_url = (
            f"{self._base_url}/{ENDPOINT_APPLICATION_TYPES}/{cost_mgmt_id}/sources?filter[id]={self._source_id}"
        )
        endpoint_response = self._get_network_response(endpoint_url, "Unable to cost management application type")
        is_cost_mgmt_type = False
        if endpoint_response.get("data"):
            is_cost_mgmt_type = len(endpoint_response.get("data")) > 0
        return is_cost_mgmt_type

    def get_source_type_name(self, type_id):
        """Get the source name for a give type id."""
        source_types_url = f"{self._base_url}/{ENDPOINT_SOURCE_TYPES}?filter[id]={type_id}"
        source_types_response = self._get_network_response(source_types_url, "Unable to get source name")
        source_types_data = (source_types_response.get("data") or [None])[0]
        if not source_types_data or not source_types_data.get("name"):
            raise SourcesHTTPClientError("source type name not found")
        return source_types_data.get("name")

    def get_data_source(self, source_type):
        """Get the data_source settings from Sources."""
        if source_type not in APP_EXTRA_FIELD_MAP.keys():
            msg = f"[get_data_source] Unexpected source type: {source_type}"
            LOG.error(msg)
            raise SourcesHTTPClientError(msg)
        application_url = f"{self._base_url}/{ENDPOINT_APPLICATIONS}?source_id={self._source_id}"
        applications_response = self._get_network_response(application_url, "Unable to get application settings")
        applications_data = (applications_response.get("data") or [None])[0]
        if not applications_data:
            raise SourcesHTTPClientError(f"No application data for source: {self._source_id}")
        app_settings = applications_data.get("extra", {})
        required_extras = APP_EXTRA_FIELD_MAP[source_type]
        if any(k not in app_settings for k in required_extras):
            raise SourcesHTTPClientError(
                f"missing application data for source: {self._source_id}. "
                f"expected: {required_extras}, got: {list(app_settings.keys())}"
            )
        return {k: app_settings.get(k) for k in required_extras}

    def get_credentials(self, source_type):
        """Get the source credentials."""
        if source_type not in self.credential_map.keys():
            msg = f"[get_credentials] unexpected source type: {source_type}"
            LOG.error(msg)
            raise SourcesHTTPClientError(msg)
        return self.credential_map.get(source_type)()

    def _get_ocp_credentials(self):
        """Get the OCP cluster_id from the source."""
        source_details = self.get_source_details()
        if source_details.get("source_ref"):
            return {"cluster_id": source_details.get("source_ref")}
        raise SourcesHTTPClientError("Unable to find Cluster ID")

    def _get_aws_credentials(self):
        """Get the roleARN from Sources Authentication service."""
        authentications_url = f"{self._base_url}/{ENDPOINT_AUTHENTICATIONS}?source_id={self._source_id}"
        auth_response = self._get_network_response(authentications_url, "Unable to get AWS RoleARN")
        auth_data = (auth_response.get("data") or [None])[0]
        if not auth_data:
            raise SourcesHTTPClientError(f"Unable to get AWS roleARN for Source: {self._source_id}")

        # Platform sources is moving the ARN from the password to the username field.
        # We are supporting both until the this change has made it to all environments.
        username = auth_data.get("username")
        if username:
            return {"role_arn": username}

        auth_id = auth_data.get("id")
        auth_internal_url = (
            f"{self._internal_url}/{ENDPOINT_AUTHENTICATIONS}/{auth_id}?expose_encrypted_attribute[]=password"
        )
        auth_internal_response = self._get_network_response(auth_internal_url, "Unable to get AWS RoleARN")
        password = auth_internal_response.get("password")
        if password:
            return {"role_arn": password}

        raise SourcesHTTPClientError(f"Unable to get AWS roleARN for Source: {self._source_id}")

    def _get_gcp_credentials(self):
        """Get the GCP credentials from Sources Authentication service."""
        authentications_url = f"{self._base_url}/{ENDPOINT_AUTHENTICATIONS}?source_id={self._source_id}"
        auth_response = self._get_network_response(authentications_url, "Unable to get GCP credentials")
        auth_data = (auth_response.get("data") or [None])[0]
        if not auth_data:
            raise SourcesHTTPClientError(f"Unable to get GCP credentials for Source: {self._source_id}")
        project_id = auth_data.get("username")
        if project_id:
            return {"project_id": project_id}

        raise SourcesHTTPClientError(f"Unable to get GCP credentials for Source: {self._source_id}")

    def _get_azure_credentials(self):
        """Get the Azure Credentials from Sources Authentication service."""
        # get subscription_id from applications extra
        url = f"{self._base_url}/{ENDPOINT_APPLICATIONS}?source_id={self._source_id}"
        app_response = self._get_network_response(url, "Unable to get Azure credentials")
        app_data = (app_response.get("data") or [None])[0]
        if not app_data:
            raise SourcesHTTPClientError(f"Unable to get Azure credentials for Source: {self._source_id}")
        subscription_id = app_data.get("extra", {}).get("subscription_id")

        # get client and tenant ids
        authentications_url = f"{self._base_url}/{ENDPOINT_AUTHENTICATIONS}?source_id={self._source_id}"
        auth_response = self._get_network_response(authentications_url, "Unable to get Azure credentials")
        auth_data = (auth_response.get("data") or [None])[0]
        if not auth_data:
            raise SourcesHTTPClientError(f"Unable to get Azure credentials for Source: {self._source_id}")
        auth_id = auth_data.get("id")

        # get client secret
        auth_internal_url = (
            f"{self._internal_url}/{ENDPOINT_AUTHENTICATIONS}/{auth_id}?expose_encrypted_attribute[]=password"
        )
        auth_internal_response = self._get_network_response(auth_internal_url, "Unable to get Azure credentials")
        password = auth_internal_response.get("password")

        # put everything together if we have all the required stuff
        if password and auth_data.get("username") and auth_data.get("extra") and subscription_id:
            return {
                "client_id": auth_data.get("username"),
                "client_secret": password,
                "subscription_id": subscription_id,
                "tenant_id": auth_data.get("extra").get("azure", {}).get("tenant_id"),
            }

        raise SourcesHTTPClientError(f"Unable to get Azure credentials for Source: {self._source_id}")

<<<<<<< HEAD
    def build_source_status(self, error_obj, in_progress=False):
=======
    def build_status_header(self):
        """Build org-admin header for internal status delivery."""
        try:
            encoded_auth_header = self._identity_header.get("x-rh-identity")
            identity = json_loads(b64decode(encoded_auth_header))
            account = identity["identity"]["account_number"]

            identity_header = {
                "identity": {
                    "account_number": account,
                    "type": "User",
                    "user": {"username": "cost-mgmt", "email": "cost-mgmt@redhat.com", "is_org_admin": True},
                }
            }
            json_identity = json_dumps(identity_header)
            cost_internal_header = b64encode(json_identity.encode("utf-8"))

            return {"x-rh-identity": cost_internal_header}
        except (binascii.Error, JSONDecodeError, TypeError, KeyError, ValueError) as error:
            LOG.error(f"Unable to build internal status header. Error: {str(error)}")

    def build_source_status(self, error_obj):
>>>>>>> 3a32faaa
        """
        Format the availability status for a source.

        Connectivity and account validation checks are performed to
        ensure that Koku can access a cost usage report from the provider.

        This method will return the detailed error message in the event that
        the provider fails the service provider checks in a format that
        the platform is expecting.

        Args:
            error_obj (Object): ValidationError or String
        Returns:
            status (Dict): {'availability_status': 'unavailable/available',
                            'availability_status_error': 'User facing String'}

        """
        if in_progress:
            status = "in_progress"
            error_obj = ""
        else:
            if error_obj:
                status = "unavailable"
            else:
                status = "available"
                error_obj = ""

        user_facing_string = SourcesErrorMessage(error_obj).display(self._source_id)
        return {"availability_status": status, "availability_status_error": user_facing_string}

<<<<<<< HEAD
    def build_status_header(self):
        """Build org-admin header for internal status delivery."""
        try:
            encoded_auth_header = self._identity_header.get("x-rh-identity")
            identity = json.loads(b64decode(encoded_auth_header))
            account = identity["identity"]["account_number"]

            identity_header = {
                "identity": {
                    "account_number": account,
                    "type": "User",
                    "user": {"username": "cost-mgmt", "email": "cost-mgmt@redhat.com", "is_org_admin": True},
                }
            }
            json_identity = json_dumps(identity_header)
            cost_internal_header = b64encode(json_identity.encode("utf-8"))

            return {"x-rh-identity": cost_internal_header}
        except (binascii.Error, json.JSONDecodeError, TypeError, KeyError) as error:
            LOG.error(f"Unable to build internal status header. Error: {str(error)}")

    def set_source_status(self, error_msg, in_progress=False, cost_management_type_id=None):
=======
    def set_source_status(self, error_msg, cost_management_type_id=None):
>>>>>>> 3a32faaa
        """Set the source status with error message."""
        if storage.is_known_source(self._source_id):
            storage.clear_update_flag(self._source_id)
        status_header = self.build_status_header()
        if not status_header:
            return False

        if not cost_management_type_id:
            cost_management_type_id = self.get_cost_management_application_type_id()

        application_query_url = (
            f"{self._base_url}/{ENDPOINT_APPLICATIONS}"
            f"?filter[application_type_id]={cost_management_type_id}&filter[source_id]={self._source_id}"
        )
        application_query_response = self._get_network_response(
            application_query_url, "[set_source_status] unable to get application"
        )
        response_data = (application_query_response.get("data") or [None])[0]
        if response_data:
            application_id = response_data.get("id")
            application_url = f"{self._base_url}/{ENDPOINT_APPLICATIONS}/{application_id}"

            json_data = self.build_source_status(error_msg, in_progress=in_progress)
            if storage.save_status(self._source_id, json_data):
                LOG.info(f"[set_source_status] source_id: {self._source_id}: {json_data}")
                application_response = requests.patch(application_url, json=json_data, headers=status_header)
                error_message = (
                    f"[set_source_status] error: Status code: "
                    f"{application_response.status_code}. Response: {application_response.text}."
                )
                if application_response.status_code != 204:
                    if application_response.status_code != 404:
                        raise SourcesHTTPClientError(error_message)
                    else:
                        LOG.info(error_message)
                return True
        return False<|MERGE_RESOLUTION|>--- conflicted
+++ resolved
@@ -250,9 +250,6 @@
 
         raise SourcesHTTPClientError(f"Unable to get Azure credentials for Source: {self._source_id}")
 
-<<<<<<< HEAD
-    def build_source_status(self, error_obj, in_progress=False):
-=======
     def build_status_header(self):
         """Build org-admin header for internal status delivery."""
         try:
@@ -274,8 +271,7 @@
         except (binascii.Error, JSONDecodeError, TypeError, KeyError, ValueError) as error:
             LOG.error(f"Unable to build internal status header. Error: {str(error)}")
 
-    def build_source_status(self, error_obj):
->>>>>>> 3a32faaa
+    def build_source_status(self, error_obj, in_progress=False):
         """
         Format the availability status for a source.
 
@@ -306,32 +302,7 @@
         user_facing_string = SourcesErrorMessage(error_obj).display(self._source_id)
         return {"availability_status": status, "availability_status_error": user_facing_string}
 
-<<<<<<< HEAD
-    def build_status_header(self):
-        """Build org-admin header for internal status delivery."""
-        try:
-            encoded_auth_header = self._identity_header.get("x-rh-identity")
-            identity = json.loads(b64decode(encoded_auth_header))
-            account = identity["identity"]["account_number"]
-
-            identity_header = {
-                "identity": {
-                    "account_number": account,
-                    "type": "User",
-                    "user": {"username": "cost-mgmt", "email": "cost-mgmt@redhat.com", "is_org_admin": True},
-                }
-            }
-            json_identity = json_dumps(identity_header)
-            cost_internal_header = b64encode(json_identity.encode("utf-8"))
-
-            return {"x-rh-identity": cost_internal_header}
-        except (binascii.Error, json.JSONDecodeError, TypeError, KeyError) as error:
-            LOG.error(f"Unable to build internal status header. Error: {str(error)}")
-
-    def set_source_status(self, error_msg, in_progress=False, cost_management_type_id=None):
-=======
     def set_source_status(self, error_msg, cost_management_type_id=None):
->>>>>>> 3a32faaa
         """Set the source status with error message."""
         if storage.is_known_source(self._source_id):
             storage.clear_update_flag(self._source_id)
