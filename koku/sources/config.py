#
# Copyright 2019 Red Hat, Inc.
#
# This program is free software: you can redistribute it and/or modify
# it under the terms of the GNU Affero General Public License as
# published by the Free Software Foundation, either version 3 of the
# License, or (at your option) any later version.
#
# This program is distributed in the hope that it will be useful,
# but WITHOUT ANY WARRANTY; without even the implied warranty of
# MERCHANTABILITY or FITNESS FOR A PARTICULAR PURPOSE.  See the
# GNU Affero General Public License for more details.
#
# You should have received a copy of the GNU Affero General Public License
# along with this program.  If not, see <https://www.gnu.org/licenses/>.
#
"""Configuration for Source Service."""
<<<<<<< HEAD
import os
=======
from koku.configurator import CONFIGURATOR
from koku.env import ENVIRONMENT
>>>>>>> 323e234a


class Config:
    """Configuration for service."""

    # SOURCES_TOPIC = ENVIRONMENT.get_value("SOURCES_KAFKA_TOPIC", default="platform.sources.event-stream")
    SOURCES_TOPIC = CONFIGURATOR.get_kafka_topic("platform.sources.event-stream")

    SOURCES_KAFKA_HOST = CONFIGURATOR.get_kafka_broker_host()
    SOURCES_KAFKA_PORT = CONFIGURATOR.get_kafka_broker_port()
    SOURCES_KAFKA_ADDRESS = f"{SOURCES_KAFKA_HOST}:{SOURCES_KAFKA_PORT}"

    SOURCES_API_HOST = ENVIRONMENT.get_value("SOURCES_API_HOST", default="localhost")
    SOURCES_API_PORT = ENVIRONMENT.get_value("SOURCES_API_PORT", default="3000")
    SOURCES_API_URL = f"http://{SOURCES_API_HOST}:{SOURCES_API_PORT}"
    SOURCES_API_PREFIX = ENVIRONMENT.get_value("SOURCES_API_PREFIX", default="/api/v1.0")
    SOURCES_INTERNAL_API_PREFIX = ENVIRONMENT.get_value("SOURCES_INTERNAL_API_PREFIX", default="/internal/v1.0")
    SOURCES_FAKE_HEADER = ENVIRONMENT.get_value(
        "SOURCES_FAKE_HEADER",
        default=(
            "eyJpZGVudGl0eSI6IHsiYWNjb3VudF9udW1iZXIiOiAiMTIzNDUiLCAidXNlciI6IHsiaXNfb3J"
            "nX2FkbWluIjogImZhbHNlIiwgInVzZXJuYW1lIjogInNvdXJjZXMiLCAiZW1haWwiOiAic291cm"
            "Nlc0Bzb3VyY2VzLmlvIn0sICJpbnRlcm5hbCI6IHsib3JnX2lkIjogIjU0MzIxIn19fQ=="
        ),
    )
    SOURCES_FAKE_CLUSTER_HEADER = ENVIRONMENT.get_value(
        "SOURCES_FAKE_CLUSTER_HEADER",
        default=(
            "eyJpZGVudGl0eSI6IHsiYWNjb3VudF9udW1iZXIiOiAiMTIzNDUiLCAiYXV0aF90eXBlIjogInVoYy1"
            "hdXRoIiwgInR5cGUiOiAiU3lzdGVtIiwgInN5c3RlbSI6IHsiY2x1c3Rlcl9pZCI6ICIwYmIyOTEzNS1k"
            "NmQxLTQ3OGItYjViNi02YmQxMjljYjZkNWQifSwgImludGVybmFsIjogeyJvcmdfaWQiOiAiNTQzMjEifX19"
        ),
    )
    KOKU_API_HOST = ENVIRONMENT.get_value("KOKU_API_HOST", default="localhost")
    KOKU_API_PORT = ENVIRONMENT.get_value("KOKU_API_PORT", default="8000")
    KOKU_API_PATH_PREFIX = ENVIRONMENT.get_value("KOKU_API_PATH_PREFIX", default="/api/cost-management")
    KOKU_API_URL = f"http://{KOKU_API_HOST}:{KOKU_API_PORT}{KOKU_API_PATH_PREFIX}/v1"

<<<<<<< HEAD
    RETRY_SECONDS = int(os.getenv("RETRY_SECONDS", "10"))
=======
    RETRY_SECONDS = ENVIRONMENT.int("RETRY_SECONDS", default=10)
>>>>>>> 323e234a
<|MERGE_RESOLUTION|>--- conflicted
+++ resolved
@@ -15,12 +15,8 @@
 # along with this program.  If not, see <https://www.gnu.org/licenses/>.
 #
 """Configuration for Source Service."""
-<<<<<<< HEAD
-import os
-=======
 from koku.configurator import CONFIGURATOR
 from koku.env import ENVIRONMENT
->>>>>>> 323e234a
 
 
 class Config:
@@ -59,8 +55,4 @@
     KOKU_API_PATH_PREFIX = ENVIRONMENT.get_value("KOKU_API_PATH_PREFIX", default="/api/cost-management")
     KOKU_API_URL = f"http://{KOKU_API_HOST}:{KOKU_API_PORT}{KOKU_API_PATH_PREFIX}/v1"
 
-<<<<<<< HEAD
-    RETRY_SECONDS = int(os.getenv("RETRY_SECONDS", "10"))
-=======
-    RETRY_SECONDS = ENVIRONMENT.int("RETRY_SECONDS", default=10)
->>>>>>> 323e234a
+    RETRY_SECONDS = ENVIRONMENT.int("RETRY_SECONDS", default=10)