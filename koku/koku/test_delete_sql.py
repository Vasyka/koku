--- conflicted
+++ resolved
@@ -214,44 +214,6 @@
 
         self.assertEqual(Provider.objects.filter(pk__in=(paws.pk, pazure.pk, pgcp.pk, pocp.pk)).count(), 0)
 
-<<<<<<< HEAD
-
-class TestLoadModels(IamTestCase):
-    def test_loader_updates_module_global(self):
-        """Test that the loader will add entries to the module-global dict"""
-        kdb.DB_MODELS.clear()
-        self.assertEqual(kdb.DB_MODELS, {})
-
-        kdb._load_db_models()
-        self.assertNotEqual(kdb.DB_MODELS, {})
-
-    def test_db_models_loaded_on_demand(self):
-        """Test that the DB_MODELS module-global dict is loaded on-demand"""
-        kdb.DB_MODELS.clear()
-        self.assertEqual(kdb.DB_MODELS, {})
-
-        tst_model = kdb.get_model("AWSCostEntryBill")
-        self.assertTrue(len(kdb.DB_MODELS) > 0)
-        self.assertEqual(tst_model, AWSCostEntryBill)
-
-    def test_model_name_lookup_case_insensitive(self):
-        """Test case-insensitive model lookup"""
-        self.assertEqual(kdb.get_model("AWSCostEntryBill"), AWSCostEntryBill)
-        self.assertEqual(kdb.get_model("awscostentrybill"), AWSCostEntryBill)
-
-    def test_table_name_lookup(self):
-        """Test model lookup by table name"""
-        self.assertEqual(kdb.get_model("api_provider"), Provider)
-
-    def test_qualified_model_name_lookup(self):
-        """Test model lookup by qualified model name (<app>.Model)"""
-        self.assertEqual(kdb.get_model("api_provider"), kdb.get_model("api.Provider"))
-
-    def test_model_not_found(self):
-        """Test model lookup by qualified model name (<app>.Model)"""
-        with self.assertRaises(KeyError):
-            kdb.get_model("no_app_here.Eek")
-=======
     def test_cascade_delete_immediate_constraint(self):
         """Test that cascade_delete can set constraints to execute immediately"""
         action_ts = datetime.now().replace(tzinfo=UTC)
@@ -371,5 +333,4 @@
             self.assertEqual(AWSCostEntry.objects.filter(pk=awsce.pk).count(), 0)
             self.assertNotEqual(AWSCostEntryLineItem.objects.filter(pk=awsceli.pk).count(), 0)
 
-        self.assertEqual(Provider.objects.filter(pk=paws.pk).count(), 0)
->>>>>>> 8cce9b6a
+        self.assertEqual(Provider.objects.filter(pk=paws.pk).count(), 0)