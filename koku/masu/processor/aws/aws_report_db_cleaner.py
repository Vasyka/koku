--- conflicted
+++ resolved
@@ -10,11 +10,8 @@
 from tenant_schemas.utils import schema_context
 
 from masu.database.aws_report_db_accessor import AWSReportDBAccessor
-<<<<<<< HEAD
 from reporting.models import PartitionedTable
 
-=======
->>>>>>> 338c54a4
 
 LOG = logging.getLogger(__name__)
 
@@ -66,11 +63,7 @@
 
                     if not simulate:
                         lineitem_query = accessor.get_lineitem_query_for_billid(bill_id)
-<<<<<<< HEAD
-                        del_count = lineitem_query.delete()
-=======
                         del_count = accessor.execute_delete_sql(lineitem_query)
->>>>>>> 338c54a4
                         LOG.info("Removing %s cost entry line items for bill id %s", del_count, bill_id)
 
                     LOG.info(
