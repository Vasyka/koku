#
# Copyright 2018 Red Hat, Inc.
#
# This program is free software: you can redistribute it and/or modify
# it under the terms of the GNU Affero General Public License as
# published by the Free Software Foundation, either version 3 of the
# License, or (at your option) any later version.
#
# This program is distributed in the hope that it will be useful,
# but WITHOUT ANY WARRANTY; without even the implied warranty of
# MERCHANTABILITY or FITNESS FOR A PARTICULAR PURPOSE.  See the
# GNU Affero General Public License for more details.
#
# You should have received a copy of the GNU Affero General Public License
# along with this program.  If not, see <https://www.gnu.org/licenses/>.
#
"""Asynchronous tasks."""
import psutil
from celery.utils.log import get_task_logger

import masu.prometheus_stats as worker_stats
from api.common import log_json
from masu.config import Config
from masu.database.provider_status_accessor import ProviderStatusCode
from masu.exceptions import MasuProcessingError
from masu.exceptions import MasuProviderError
from masu.external.report_downloader import ReportDownloader
from masu.external.report_downloader import ReportDownloaderError
from masu.providers.status import ProviderStatus

# from masu.processor.worker_cache import WorkerCache

LOG = get_task_logger(__name__)


<<<<<<< HEAD
def _get_report_manifest(
    task, customer_name, authentication, billing_source, provider_type, provider_uuid, report_month, cache_key
=======
# disabled until the program flow stabilizes a bit more
# pylint: disable=too-many-arguments,too-many-locals
def _get_report_files(
    task,
    customer_name,
    authentication,
    billing_source,
    provider_type,
    provider_uuid,
    report_month,
    cache_key,
    report_context,
>>>>>>> b9d43aed
):
    """Get files for report manifest"""
    manifests = None
    downloader = ReportDownloader(
        task=task,
        customer_name=customer_name,
        access_credential=authentication,
        report_source=billing_source,
        provider_type=provider_type,
        provider_uuid=provider_uuid,
        cache_key=cache_key,
        report_name=None,
    )
    manifests = downloader.download_manifest(report_month)

    return manifests


# disabled until the program flow stabilizes a bit more
# pylint: disable=too-many-arguments,too-many-locals
def _get_report_files(
    task,
    customer_name,
    authentication,
    billing_source,
    provider_type,
    provider_uuid,
    report_month,
    cache_key,
    report_context,
):
    """
    Task to download a Report.

    Args:
        task              (Object): Bound celery task.
        customer_name     (String): Name of the customer owning the cost usage report.
        access_credential (String): Credential needed to access cost usage report
                                    in the backend provider.
        report_source     (String): Location of the cost usage report in the backend provider.
        provider_type     (String): Koku defined provider type string.  Example: Amazon = 'AWS'
        provider_uuid     (String): Provider uuid.
        report_month      (DateTime): Month for report to download.
        cache_key         (String): The provider specific task cache value.

    Returns:
        files (List) List of filenames with full local path.
               Example: ['/var/tmp/masu/region/aws/catch-clearly.csv',
                         '/var/tmp/masu/base/aws/professor-hour-industry-television.csv']

    """
    request_id = task.request.id
    context = {"account": customer_name[4:], "provider_uuid": provider_uuid}
    month_string = report_month.strftime("%B %Y")
    log_statement = (
        f"Downloading report for:\n"
        f" schema_name: {customer_name}\n"
        f" provider: {provider_type}\n"
        f" account (provider uuid): {provider_uuid}\n"
        f" report_month: {month_string}"
    )
    LOG.info(log_json(request_id, log_statement, context))
    try:
        disk = psutil.disk_usage(Config.PVC_DIR)
        disk_msg = f"Available disk space: {disk.free} bytes ({100 - disk.percent}%)"
    except OSError:
        disk_msg = f"Unable to find available disk space. {Config.PVC_DIR} does not exist"
    LOG.info(log_json(request_id, disk_msg, context))

    report = None
    try:
        downloader = ReportDownloader(
            task=task,
            customer_name=customer_name,
            access_credential=authentication,
            report_source=billing_source,
            provider_type=provider_type,
            provider_uuid=provider_uuid,
            cache_key=cache_key,
            report_name=None,
            account=customer_name[4:],
            request_id=task.request.id,
        )
        report = downloader.download_report(report_context)
    except (MasuProcessingError, MasuProviderError, ReportDownloaderError) as err:
        worker_stats.REPORT_FILE_DOWNLOAD_ERROR_COUNTER.labels(provider_type=provider_type).inc()
        # WorkerCache().remove_task_from_cache(cache_key)
        LOG.error(log_json(request_id, str(err), context))
        with ProviderStatus(provider_uuid) as status:
            status.set_error(error=err)
        raise err

    with ProviderStatus(provider_uuid) as status:
        status.set_status(ProviderStatusCode.READY)
    return report<|MERGE_RESOLUTION|>--- conflicted
+++ resolved
@@ -31,41 +31,6 @@
 # from masu.processor.worker_cache import WorkerCache
 
 LOG = get_task_logger(__name__)
-
-
-<<<<<<< HEAD
-def _get_report_manifest(
-    task, customer_name, authentication, billing_source, provider_type, provider_uuid, report_month, cache_key
-=======
-# disabled until the program flow stabilizes a bit more
-# pylint: disable=too-many-arguments,too-many-locals
-def _get_report_files(
-    task,
-    customer_name,
-    authentication,
-    billing_source,
-    provider_type,
-    provider_uuid,
-    report_month,
-    cache_key,
-    report_context,
->>>>>>> b9d43aed
-):
-    """Get files for report manifest"""
-    manifests = None
-    downloader = ReportDownloader(
-        task=task,
-        customer_name=customer_name,
-        access_credential=authentication,
-        report_source=billing_source,
-        provider_type=provider_type,
-        provider_uuid=provider_uuid,
-        cache_key=cache_key,
-        report_name=None,
-    )
-    manifests = downloader.download_manifest(report_month)
-
-    return manifests
 
 
 # disabled until the program flow stabilizes a bit more
