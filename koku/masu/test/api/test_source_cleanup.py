--- conflicted
+++ resolved
@@ -123,9 +123,6 @@
         body = response.json()
         self.assertEqual(body.get("job_queued"), "providers_without_sources")
         self.assertEqual(len(Provider.objects.all()), 0)
-<<<<<<< HEAD
-
-=======
 
     @override_settings(CELERY_TASK_ALWAYS_EAGER=True)
     @patch("koku.middleware.MASU", return_value=True)
@@ -145,7 +142,6 @@
         self.assertEqual(body.get("job_queued"), "providers_without_sources")
         self.assertEqual(len(Provider.objects.all()), initial_count - 1)
 
->>>>>>> 21e87fdb
     @override_settings(CELERY_TASK_ALWAYS_EAGER=True)
     @patch("koku.middleware.MASU", return_value=True)
     def test_delete_missing_sources(self, _):
@@ -179,8 +175,6 @@
             self.assertEqual(len(Provider.objects.all()), 0)
 
     @override_settings(CELERY_TASK_ALWAYS_EAGER=True)
-<<<<<<< HEAD
-=======
     @patch("koku.middleware.MASU", return_value=True)
     def test_delete_specific_missing_source(self, _):
         """Test cleanup API when deleting a specific source that is missing on the platform."""
@@ -202,7 +196,6 @@
         self.assertEqual(len(Sources.objects.all()), initial_count - 1)
 
     @override_settings(CELERY_TASK_ALWAYS_EAGER=True)
->>>>>>> 21e87fdb
     @patch("koku.middleware.MASU", return_value=True)
     def test_delete_out_of_order_delete_sources(self, _):
         """Test to remove out of order delete sources."""
