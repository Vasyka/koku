"""Masu AWS common module tests."""
#
# Copyright 2021 Red Hat Inc.
# SPDX-License-Identifier: Apache-2.0
#
import random
from datetime import datetime
from unittest import TestCase
from unittest.mock import Mock
from unittest.mock import patch

import boto3
import pandas as pd
from botocore.exceptions import ClientError
from dateutil.relativedelta import relativedelta
from faker import Faker
from tenant_schemas.utils import schema_context

from api.provider.models import Provider
from masu.config import Config
from masu.database.aws_report_db_accessor import AWSReportDBAccessor
from masu.database.provider_db_accessor import ProviderDBAccessor
from masu.external import AWS_REGIONS
from masu.external.date_accessor import DateAccessor
from masu.test import MasuTestCase
from masu.test.external.downloader.aws import fake_arn
from masu.test.external.downloader.aws import fake_aws_account_id
from masu.test.external.downloader.aws.test_aws_report_downloader import FakeSession
from masu.util.aws import common as utils
from masu.util.common import get_path_prefix
from reporting.models import AWSCostEntryBill
from reporting.provider.aws.models import PRESTO_REQUIRED_COLUMNS

# the cn endpoints aren't supported by moto, so filter them out
AWS_REGIONS = list(filter(lambda reg: not reg.startswith("cn-"), AWS_REGIONS))
REGION = random.choice(AWS_REGIONS)

NAME = Faker().word()
BUCKET = Faker().word()
PREFIX = Faker().word()
FORMAT = random.choice(["text", "csv"])
COMPRESSION = random.choice(["ZIP", "GZIP"])
REPORT_DEFS = [
    {
        "ReportName": NAME,
        "TimeUnit": "DAILY",
        "Format": FORMAT,
        "Compression": COMPRESSION,
        "S3Bucket": BUCKET,
        "S3Prefix": PREFIX,
        "S3Region": REGION,
    }
]
MOCK_BOTO_CLIENT = Mock()
response = {
    "Credentials": {
        "AccessKeyId": "mock_access_key_id",
        "SecretAccessKey": "mock_secret_access_key",
        "SessionToken": "mock_session_token",
    }
}
MOCK_BOTO_CLIENT.assume_role.return_value = response


class TestAWSUtils(MasuTestCase):
    """Tests for AWS utilities."""

    fake = Faker()

    def setUp(self):
        """Set up the test."""
        super().setUp()
        self.account_id = fake_aws_account_id()
        self.arn = fake_arn(account_id=self.account_id, region=REGION, service="iam")

    @patch("masu.util.aws.common.boto3.client", return_value=MOCK_BOTO_CLIENT)
    def test_get_assume_role_session(self, mock_boto_client):
        """Test get_assume_role_session is successful."""
        session = utils.get_assume_role_session(self.arn)
        self.assertIsInstance(session, boto3.Session)

    def test_month_date_range(self):
        """Test month_date_range returns correct month range."""
        today = datetime.now()
        out = utils.month_date_range(today)

        start_month = today.replace(day=1, second=1, microsecond=1)
        end_month = start_month + relativedelta(months=+1)
        timeformat = "%Y%m%d"
        expected_string = "{}-{}".format(start_month.strftime(timeformat), end_month.strftime(timeformat))

        self.assertEqual(out, expected_string)

    @patch("masu.util.aws.common.get_cur_report_definitions", return_value=REPORT_DEFS)
    def test_cur_report_names_in_bucket(self, fake_report_defs):
        """Test get_cur_report_names_in_bucket is successful."""
        session = Mock()
        report_names = utils.get_cur_report_names_in_bucket(self.account_id, BUCKET, session)
        self.assertIn(NAME, report_names)

    @patch("masu.util.aws.common.get_cur_report_definitions", return_value=REPORT_DEFS)
    def test_cur_report_names_in_bucket_malformed(self, fake_report_defs):
        """Test get_cur_report_names_in_bucket fails for bad bucket name."""
        session = Mock()
        report_names = utils.get_cur_report_names_in_bucket(self.account_id, "wrong-bucket", session)
        self.assertNotIn(NAME, report_names)

    def test_get_cur_report_definitions(self):
        """Test get_cur_report_definitions is successful."""
        session = FakeSession()
        defs = utils.get_cur_report_definitions(self.arn, session)
        self.assertEqual(len(defs), 1)

    @patch("masu.util.aws.common.get_assume_role_session", return_value=FakeSession)
    def test_get_cur_report_definitions_no_session(self, fake_session):
        """Test get_cur_report_definitions for no sessions."""
        defs = utils.get_cur_report_definitions(self.arn)
        self.assertEqual(len(defs), 1)

    def test_get_account_alias_from_role_arn(self):
        """Test get_account_alias_from_role_arn is functional."""
        mock_account_id = "111111111111"
        role_arn = f"arn:aws:iam::{mock_account_id}:role/CostManagement"
        mock_alias = "test-alias"

        session = Mock()
        mock_client = Mock()
        mock_client.list_account_aliases.return_value = {"AccountAliases": [mock_alias]}
        session.client.return_value = mock_client
        account_id, account_alias = utils.get_account_alias_from_role_arn(role_arn, session)
        self.assertEqual(mock_account_id, account_id)
        self.assertEqual(mock_alias, account_alias)

    @patch("masu.util.aws.common.get_assume_role_session")
    def test_get_account_alias_from_role_arn_no_policy(self, mock_get_role_session):
        """Test get_account_alias_from_role_arn is functional when there are no policies."""
        mock_session = mock_get_role_session.return_value
        mock_client = mock_session.client
        mock_client.return_value.list_account_aliases.side_effect = ClientError({}, "Error")

        mock_account_id = "111111111111"
        role_arn = f"arn:aws:iam::{mock_account_id}:role/CostManagement"

        account_id, account_alias = utils.get_account_alias_from_role_arn(role_arn, mock_session)
        self.assertEqual(mock_account_id, account_id)
        self.assertEqual(mock_account_id, account_alias)

    @patch("masu.util.aws.common.get_assume_role_session")
    def test_get_account_alias_from_role_arn_no_session(self, mock_get_role_session):
        """Test get_account_alias_from_role_arn is functional."""
        mock_session = mock_get_role_session.return_value
        mock_client = mock_session.client
        mock_client.return_value.list_account_aliases.side_effect = ClientError({}, "Error")

        mock_account_id = "111111111111"
        role_arn = f"arn:aws:iam::{mock_account_id}:role/CostManagement"

        account_id, account_alias = utils.get_account_alias_from_role_arn(role_arn)
        self.assertEqual(mock_account_id, account_id)
        self.assertEqual(mock_account_id, account_alias)

    def test_get_account_names_by_organization(self):
        """Test get_account_names_by_organization is functional."""
        mock_account_id = "111111111111"
        role_arn = f"arn:aws:iam::{mock_account_id}:role/CostManagement"
        mock_alias = "test-alias"
        expected = [{"id": mock_account_id, "name": mock_alias}]

        session = Mock()
        mock_client = Mock()
        mock_paginator = Mock()
        paginated_results = [{"Accounts": [{"Id": mock_account_id, "Name": mock_alias}]}]
        mock_paginator.paginate.return_value = paginated_results
        mock_client.get_paginator.return_value = mock_paginator
        session.client.return_value = mock_client
        accounts = utils.get_account_names_by_organization(role_arn, session)
        self.assertEqual(accounts, expected)

    @patch("masu.util.aws.common.get_assume_role_session")
    def test_get_account_names_by_organization_no_policy(self, mock_get_role_session):
        """Test get_account_names_by_organization gets nothing if there are no policies."""
        mock_session = mock_get_role_session.return_value
        mock_client = mock_session.client
        mock_client.return_value.get_paginator.side_effect = ClientError({}, "Error")

        mock_account_id = "111111111111"
        role_arn = f"arn:aws:iam::{mock_account_id}:role/CostManagement"

        accounts = utils.get_account_names_by_organization(role_arn, mock_session)
        self.assertEqual(accounts, [])

    @patch("masu.util.aws.common.get_assume_role_session")
    def test_get_account_names_by_organization_no_session(self, mock_get_role_session):
        """Test get_account_names_by_organization gets nothing if there are no sessions."""
        mock_session = mock_get_role_session.return_value
        mock_client = mock_session.client
        mock_client.return_value.get_paginator.side_effect = ClientError({}, "Error")

        mock_account_id = "111111111111"
        role_arn = f"arn:aws:iam::{mock_account_id}:role/CostManagement"

        accounts = utils.get_account_names_by_organization(role_arn)
        self.assertEqual(accounts, [])

    def test_get_assembly_id_from_cur_key(self):
        """Test get_assembly_id_from_cur_key is successful."""
        expected_assembly_id = "882083b7-ea62-4aab-aa6a-f0d08d65ee2b"
        input_key = f"/koku/20180701-20180801/{expected_assembly_id}/koku-1.csv.gz"
        assembly_id = utils.get_assembly_id_from_cur_key(input_key)
        self.assertEqual(expected_assembly_id, assembly_id)

    def test_get_local_file_name_with_assembly(self):
        """Test get_local_file_name is successful with assembly ID."""
        expected_assembly_id = "882083b7-ea62-4aab-aa6a-f0d08d65ee2b"
        input_key = f"/koku/20180701-20180801/{expected_assembly_id}/koku-1.csv.gz"
        expected_local_file = f"{expected_assembly_id}-koku-1.csv.gz"
        local_file = utils.get_local_file_name(input_key)
        self.assertEqual(expected_local_file, local_file)

    def test_get_local_file_name_no_assembly(self):
        """Test get_local_file_name is successful with no assembly ID."""
        input_key = "/koku/20180701-20180801/koku-Manifest.json"
        expected_local_file = "koku-Manifest.json"
        local_file = utils.get_local_file_name(input_key)
        self.assertEqual(expected_local_file, local_file)

    def test_get_bill_ids_from_provider(self):
        """Test that bill IDs are returned for an AWS provider."""
        with schema_context(self.schema):
            expected_bill_ids = AWSCostEntryBill.objects.values_list("id")
            expected_bill_ids = sorted([bill_id[0] for bill_id in expected_bill_ids])
        bills = utils.get_bills_from_provider(self.aws_provider_uuid, self.schema)

        with schema_context(self.schema):
            bill_ids = sorted([bill.id for bill in bills])

        self.assertEqual(bill_ids, expected_bill_ids)

        # Try with unknown provider uuid
        bills = utils.get_bills_from_provider(self.unkown_test_provider_uuid, self.schema)
        self.assertEqual(bills, [])

    def test_get_bill_ids_from_provider_with_start_date(self):
        """Test that bill IDs are returned for an AWS provider with start date."""
        date_accessor = DateAccessor()

        with ProviderDBAccessor(provider_uuid=self.aws_provider_uuid) as provider_accessor:
            provider = provider_accessor.get_provider()
        with AWSReportDBAccessor(schema=self.schema) as accessor:

            end_date = date_accessor.today_with_timezone("utc").replace(day=1)
            start_date = end_date
            for i in range(2):
                start_date = start_date - relativedelta(months=i)

            bills = accessor.get_cost_entry_bills_query_by_provider(provider.uuid)
            with schema_context(self.schema):
                bills = bills.filter(billing_period_start__gte=end_date.date()).all()
                expected_bill_ids = [str(bill.id) for bill in bills]

        bills = utils.get_bills_from_provider(self.aws_provider_uuid, self.schema, start_date=end_date)
        with schema_context(self.schema):
            bill_ids = [str(bill.id) for bill in bills]

        self.assertEqual(bill_ids, expected_bill_ids)

    def test_get_bill_ids_from_provider_with_end_date(self):
        """Test that bill IDs are returned for an AWS provider with end date."""
        date_accessor = DateAccessor()

        with ProviderDBAccessor(provider_uuid=self.aws_provider_uuid) as provider_accessor:
            provider = provider_accessor.get_provider()
        with AWSReportDBAccessor(schema=self.schema) as accessor:

            end_date = date_accessor.today_with_timezone("utc").replace(day=1)
            start_date = end_date
            for i in range(2):
                start_date = start_date - relativedelta(months=i)

            bills = accessor.get_cost_entry_bills_query_by_provider(provider.uuid)
            with schema_context(self.schema):
                bills = bills.filter(billing_period_start__lte=start_date.date()).all()
                expected_bill_ids = [str(bill.id) for bill in bills]

        bills = utils.get_bills_from_provider(self.aws_provider_uuid, self.schema, end_date=start_date)
        with schema_context(self.schema):
            bill_ids = [str(bill.id) for bill in bills]

        self.assertEqual(bill_ids, expected_bill_ids)

    def test_get_bill_ids_from_provider_with_start_and_end_date(self):
        """Test that bill IDs are returned for an AWS provider with both dates."""
        date_accessor = DateAccessor()

        with ProviderDBAccessor(provider_uuid=self.aws_provider_uuid) as provider_accessor:
            provider = provider_accessor.get_provider()
        with AWSReportDBAccessor(schema=self.schema) as accessor:

            end_date = date_accessor.today_with_timezone("utc").replace(day=1)
            start_date = end_date
            for i in range(2):
                start_date = start_date - relativedelta(months=i)

            bills = accessor.get_cost_entry_bills_query_by_provider(provider.uuid)
            with schema_context(self.schema):
                bills = (
                    bills.filter(billing_period_start__gte=start_date.date())
                    .filter(billing_period_start__lte=end_date.date())
                    .all()
                )
                expected_bill_ids = [str(bill.id) for bill in bills]

        bills = utils.get_bills_from_provider(
            self.aws_provider_uuid, self.schema, start_date=start_date, end_date=end_date
        )
        with schema_context(self.schema):
            bill_ids = [str(bill.id) for bill in bills]

        self.assertEqual(bill_ids, expected_bill_ids)

    def test_remove_files_not_in_set_from_s3_bucket(self):
        """Test remove_files_not_in_set_from_s3_bucket."""
        removed = utils.remove_files_not_in_set_from_s3_bucket("request_id", None, "manifest_id")
        self.assertEqual(removed, [])

        date_accessor = DateAccessor()
        start_date = date_accessor.today_with_timezone("utc").replace(day=1)
        s3_csv_path = get_path_prefix(
            "account", Provider.PROVIDER_AWS, "provider_uuid", start_date, Config.CSV_DATA_TYPE
        )
        expected_key = "removed_key"
        mock_object = Mock(metadata={}, key=expected_key)
        mock_summary = Mock()
        mock_summary.Object.return_value = mock_object
        with patch("masu.util.aws.common.settings", ENABLE_S3_ARCHIVING=True):
            with patch("masu.util.aws.common.get_s3_resource") as mock_s3:
                mock_s3.return_value.Bucket.return_value.objects.filter.return_value = [mock_summary]
                removed = utils.remove_files_not_in_set_from_s3_bucket("request_id", s3_csv_path, "manifest_id")
                self.assertEqual(removed, [expected_key])

        with patch("masu.util.aws.common.settings", ENABLE_S3_ARCHIVING=True):
            with patch("masu.util.aws.common.get_s3_resource") as mock_s3:
                mock_s3.side_effect = ClientError({}, "Error")
                removed = utils.remove_files_not_in_set_from_s3_bucket("request_id", s3_csv_path, "manifest_id")
                self.assertEqual(removed, [])

    def test_copy_data_to_s3_bucket(self):
        """Test copy_data_to_s3_bucket."""
        upload = utils.copy_data_to_s3_bucket("request_id", "path", "filename", "data", "manifest_id")
        self.assertEqual(upload, None)

        with patch("masu.util.aws.common.settings", ENABLE_S3_ARCHIVING=True):
            with patch("masu.util.aws.common.get_s3_resource") as mock_s3:
                upload = utils.copy_data_to_s3_bucket("request_id", "path", "filename", "data", "manifest_id")
                self.assertIsNotNone(upload)

        with patch("masu.util.aws.common.settings", ENABLE_S3_ARCHIVING=True):
            with patch("masu.util.aws.common.get_s3_resource") as mock_s3:
                mock_s3.side_effect = ClientError({}, "Error")
                upload = utils.copy_data_to_s3_bucket("request_id", "path", "filename", "data", "manifest_id")
                self.assertEqual(upload, None)

    def test_aws_post_processor(self):
        """Test that missing columns in a report end up in the data frame."""
        column_one = "column_one"
        column_two = "column_two"
        column_three = "column-three"
        column_four = "resourceTags/User:key"
        data = {column_one: [1, 2], column_two: [3, 4], column_three: [5, 6], column_four: ["value_1", "value_2"]}
        data_frame = pd.DataFrame.from_dict(data)

        processed_data_frame = utils.aws_post_processor(data_frame)
        if isinstance(processed_data_frame, tuple):
            processed_data_frame, df_tag_keys = processed_data_frame
            self.assertIsInstance(df_tag_keys, set)

        columns = list(processed_data_frame)

        self.assertIn(column_one, columns)
        self.assertIn(column_two, columns)
        self.assertIn(column_three.replace("-", "_"), columns)
        self.assertNotIn(column_four, columns)
        self.assertIn("resourcetags", columns)
        for column in PRESTO_REQUIRED_COLUMNS:
            self.assertIn(column.replace("-", "_").replace("/", "_").replace(":", "_").lower(), columns)

<<<<<<< HEAD
    def test_aws_generate_daily_data(self):
        """Test that we aggregate data at a daily level."""
        lineitem_usageamount = random.randint(1, 10)
        lineitem_unblendedcost = random.randint(1, 10)
        lineitem_unblendedrate = random.randint(1, 10)
        data = [
            {
                "lineitem_resourceid": "id1",
                "lineitem_usagestartdate": datetime(2021, 6, 7, 11, 24, 0),
                "lineitem_usageaccountid": 1,
                "lineitem_productcode": "ec2",
                "lineitem_availabilityzone": "us-east-1a",
                "product_productfamily": "compute",
                "product_instancetype": "t2.micro",
                "product_region": "us-east-1",
                "pricing_unit": "hours",
                "resourcetags": '{"key": "value"}',
                "lineitem_usageamount": lineitem_usageamount,
                "lineitem_normalizationfactor": 1,
                "lineitem_normalizedusageamount": 1,
                "lineitem_currencycode": "USD",
                "lineitem_unblendedrate": lineitem_unblendedrate,
                "lineitem_unblendedcost": lineitem_unblendedcost,
                "lineitem_blendedrate": 1,
                "lineitem_blendedcost": 1,
                "pricing_publicondemandcost": 1,
                "pricing_publicondemandrate": 1,
            },
            {
                "lineitem_resourceid": "id1",
                "lineitem_usagestartdate": datetime(2021, 6, 7, 12, 24, 0),  # different hour, same day
                "lineitem_usageaccountid": 1,
                "lineitem_productcode": "ec2",
                "lineitem_availabilityzone": "us-east-1a",
                "product_productfamily": "compute",
                "product_instancetype": "t2.micro",
                "product_region": "us-east-1",
                "pricing_unit": "hours",
                "resourcetags": '{"key": "value"}',
                "lineitem_usageamount": lineitem_usageamount,
                "lineitem_normalizationfactor": 1,
                "lineitem_normalizedusageamount": 1,
                "lineitem_currencycode": "USD",
                "lineitem_unblendedrate": lineitem_unblendedrate,
                "lineitem_unblendedcost": lineitem_unblendedcost,
                "lineitem_blendedrate": 1,
                "lineitem_blendedcost": 1,
                "pricing_publicondemandcost": 1,
                "pricing_publicondemandrate": 1,
            },
            {
                "lineitem_resourceid": "id1",
                "lineitem_usagestartdate": datetime(2021, 6, 8, 12, 24, 0),  # different day
                "lineitem_usageaccountid": 1,
                "lineitem_productcode": "ec2",
                "lineitem_availabilityzone": "us-east-1a",
                "product_productfamily": "compute",
                "product_instancetype": "t2.micro",
                "product_region": "us-east-1",
                "pricing_unit": "hours",
                "resourcetags": '{"key": "value"}',
                "lineitem_usageamount": lineitem_usageamount,
                "lineitem_normalizationfactor": 1,
                "lineitem_normalizedusageamount": 1,
                "lineitem_currencycode": "USD",
                "lineitem_unblendedrate": lineitem_unblendedrate,
                "lineitem_unblendedcost": lineitem_unblendedcost,
                "lineitem_blendedrate": 1,
                "lineitem_blendedcost": 1,
                "pricing_publicondemandcost": 1,
                "pricing_publicondemandrate": 1,
            },
        ]

        df = pd.DataFrame(data)

        daily_df = utils.aws_generate_daily_data(df)

        first_day = daily_df[daily_df["lineitem_usagestartdate"] == "2021-06-07"]
        second_day = daily_df[daily_df["lineitem_usagestartdate"] == "2021-06-08"]

        # Assert that there is only 1 record per day
        self.assertEqual(first_day.shape[0], 1)
        self.assertEqual(second_day.shape[0], 1)

        self.assertTrue((first_day["lineitem_usageamount"] == lineitem_usageamount * 2).bool())
        self.assertTrue((first_day["lineitem_unblendedcost"] == lineitem_unblendedcost * 2).bool())
        self.assertTrue((first_day["lineitem_unblendedrate"] == lineitem_unblendedrate).bool())

        self.assertTrue((second_day["lineitem_usageamount"] == lineitem_usageamount).bool())
        self.assertTrue((second_day["lineitem_unblendedcost"] == lineitem_unblendedcost).bool())
        self.assertTrue((second_day["lineitem_unblendedrate"] == lineitem_unblendedrate).bool())

    def test_match_openshift_resources_and_labels(self):
        """Test OCP on AWS data matching."""
        cluster_topology = {
            "resource_ids": ["id1", "id2", "id3"],
            "cluster_id": self.ocp_cluster_id,
            "cluster_alias": "my-ocp-cluster",
            "nodes": [],
            "projects": [],
        }

        matched_tags = [{"key": "value"}]

        data = [
            {"lineitem_resourceid": "id1", "lineitem_unblendedcost": 1, "resourcetags": '{"key": "value"}'},
            {"lineitem_resourceid": "id2", "lineitem_unblendedcost": 1, "resourcetags": '{"key": "other_value"}'},
            {"lineitem_resourceid": "id4", "lineitem_unblendedcost": 1, "resourcetags": '{"keyz": "value"}'},
            {"lineitem_resourceid": "id5", "lineitem_unblendedcost": 1, "resourcetags": '{"key": "value"}'},
        ]

        df = pd.DataFrame(data)

        matched_df = utils.match_openshift_resources_and_labels(df, cluster_topology, matched_tags)

        # resource id matching
        result = matched_df[matched_df["lineitem_resourceid"] == "id1"]["resource_id_matched"] == True  # noqa: E712
        self.assertTrue(result.bool())

        result = matched_df[matched_df["lineitem_resourceid"] == "id2"]["resource_id_matched"] == True  # noqa: E712
        self.assertTrue(result.bool())

        result = matched_df[matched_df["lineitem_resourceid"] == "id3"]["resource_id_matched"] == True  # noqa: E712
        self.assertTrue(result.empty)

        result = matched_df[matched_df["lineitem_resourceid"] == "id4"]["resource_id_matched"] == True  # noqa: E712
        self.assertTrue(result.empty)

        # tag matching
        result = matched_df[matched_df["lineitem_resourceid"] == "id1"]["matched_tag"] == '"key": "value"'
        self.assertTrue(result.bool())

        result = matched_df[matched_df["lineitem_resourceid"] == "id5"]["matched_tag"] == '"key": "value"'
        self.assertTrue(result.bool())
=======
    def test_aws_post_processor_empty_tags(self):
        """Test that missing columns in a report end up in the data frame."""
        column_one = "column_one"
        column_two = "column_two"
        column_three = "column-three"
        column_four = "resourceTags/System:key"
        data = {column_one: [1, 2], column_two: [3, 4], column_three: [5, 6], column_four: ["value_1", "value_2"]}
        data_frame = pd.DataFrame.from_dict(data)

        processed_data_frame = utils.aws_post_processor(data_frame)
        if isinstance(processed_data_frame, tuple):
            processed_data_frame, df_tag_keys = processed_data_frame
            self.assertIsInstance(df_tag_keys, set)

        self.assertFalse(processed_data_frame["resourcetags"].isna().values.any())
>>>>>>> d8f90505


class AwsArnTest(TestCase):
    """AwnArn class test case."""

    fake = Faker()

    def test_parse_arn_with_region_and_account(self):
        """Assert successful account ID parsing from a well-formed ARN."""
        mock_account_id = fake_aws_account_id()
        mock_arn = fake_arn(account_id=mock_account_id, region="test-region-1")

        arn_object = utils.AwsArn(mock_arn)

        partition = arn_object.partition
        self.assertIsNotNone(partition)

        service = arn_object.service
        self.assertIsNotNone(service)

        region = arn_object.region
        self.assertIsNotNone(region)

        account_id = arn_object.account_id
        self.assertIsNotNone(account_id)

        resource_type = arn_object.resource_type
        self.assertIsNotNone(resource_type)

        resource_separator = arn_object.resource_separator
        self.assertIsNotNone(resource_separator)

        resource = arn_object.resource
        self.assertIsNotNone(resource)

        reconstructed_arn = (
            "arn:"
            + partition
            + ":"
            + service
            + ":"
            + region
            + ":"
            + account_id
            + ":"
            + resource_type
            + resource_separator
            + resource
        )

        self.assertEqual(mock_account_id, account_id)
        self.assertEqual(mock_arn, reconstructed_arn)

    def test_parse_arn_without_region_or_account(self):
        """Assert successful ARN parsing without a region or an account id."""
        mock_arn = fake_arn()
        arn_object = utils.AwsArn(mock_arn)

        region = arn_object.region
        self.assertEqual(region, None)

        account_id = arn_object.account_id
        self.assertEqual(account_id, None)

    def test_parse_arn_with_slash_separator(self):
        """Assert successful ARN parsing with a slash separator."""
        mock_arn = fake_arn(resource_separator="/")
        arn_object = utils.AwsArn(mock_arn)

        resource_type = arn_object.resource_type
        self.assertIsNotNone(resource_type)

        resource_separator = arn_object.resource_separator
        self.assertEqual(resource_separator, "/")

        resource = arn_object.resource
        self.assertIsNotNone(resource)

    def test_parse_arn_with_custom_resource_type(self):
        """Assert valid ARN when resource type contains extra characters."""
        mock_arn = "arn:aws:fakeserv:test-reg-1:012345678901:test.res type:foo"
        arn_object = utils.AwsArn(mock_arn)

        resource_type = arn_object.resource_type
        self.assertIsNotNone(resource_type)

        resource = arn_object.resource
        self.assertIsNotNone(resource)

    def test_error_from_invalid_arn(self):
        """Assert error in account ID parsing from a badly-formed ARN."""
        mock_arn = self.fake.text()
        with self.assertRaises(SyntaxError):
            utils.AwsArn(mock_arn)<|MERGE_RESOLUTION|>--- conflicted
+++ resolved
@@ -384,7 +384,6 @@
         for column in PRESTO_REQUIRED_COLUMNS:
             self.assertIn(column.replace("-", "_").replace("/", "_").replace(":", "_").lower(), columns)
 
-<<<<<<< HEAD
     def test_aws_generate_daily_data(self):
         """Test that we aggregate data at a daily level."""
         lineitem_usageamount = random.randint(1, 10)
@@ -520,7 +519,7 @@
 
         result = matched_df[matched_df["lineitem_resourceid"] == "id5"]["matched_tag"] == '"key": "value"'
         self.assertTrue(result.bool())
-=======
+
     def test_aws_post_processor_empty_tags(self):
         """Test that missing columns in a report end up in the data frame."""
         column_one = "column_one"
@@ -536,7 +535,6 @@
             self.assertIsInstance(df_tag_keys, set)
 
         self.assertFalse(processed_data_frame["resourcetags"].isna().values.any())
->>>>>>> d8f90505
 
 
 class AwsArnTest(TestCase):
