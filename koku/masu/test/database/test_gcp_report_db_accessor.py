#
# Copyright 2020 Red Hat, Inc.
#
# This program is free software: you can redistribute it and/or modify
# it under the terms of the GNU Affero General Public License as
# published by the Free Software Foundation, either version 3 of the
# License, or (at your option) any later version.
#
# This program is distributed in the hope that it will be useful,
# but WITHOUT ANY WARRANTY; without even the implied warranty of
# MERCHANTABILITY or FITNESS FOR A PARTICULAR PURPOSE.  See the
# GNU Affero General Public License for more details.
#
# You should have received a copy of the GNU Affero General Public License
# along with this program.  If not, see <https://www.gnu.org/licenses/>.
#
"""Test the GCPReportDBAccessor utility object."""
<<<<<<< HEAD
import decimal

from django.db.models import F
from django.db.models import Max
from django.db.models import Min
from django.db.models import Sum
=======
from dateutil import relativedelta
>>>>>>> 507ddfa4
from tenant_schemas.utils import schema_context

from api.utils import DateHelper
from masu.database import GCP_REPORT_TABLE_MAP
from masu.database.gcp_report_db_accessor import GCPReportDBAccessor
from masu.database.report_manifest_db_accessor import ReportManifestDBAccessor
from masu.external.date_accessor import DateAccessor
from masu.test import MasuTestCase
from reporting_common.models import CostUsageReportStatus


class GCPReportDBAccessorTest(MasuTestCase):
    """Test Cases for the ReportDBAccessor object."""

    @classmethod
    def setUpClass(cls):
        """Set up the test class with required objects."""
        super().setUpClass()

        cls.accessor = GCPReportDBAccessor(schema=cls.schema)
        cls.report_schema = cls.accessor.report_schema

        cls.all_tables = list(GCP_REPORT_TABLE_MAP.values())
        cls.foreign_key_tables = [
            GCP_REPORT_TABLE_MAP["bill"],
            GCP_REPORT_TABLE_MAP["product"],
            GCP_REPORT_TABLE_MAP["project"],
        ]
        cls.manifest_accessor = ReportManifestDBAccessor()

    def setUp(self):
        """Set up a test with database objects."""
        super().setUp()
        today = DateAccessor().today_with_timezone("UTC")
        billing_start = today.replace(day=1)

        self.manifest_dict = {
            "assembly_id": "1234",
            "billing_period_start_datetime": billing_start,
            "num_total_files": 2,
            "provider_id": self.aws_provider.uuid,
        }
        self.manifest = self.manifest_accessor.add(**self.manifest_dict)

    def test_get_gcp_scan_range_from_report_name_with_manifest(self):
        """Test that we can scan range given the manifest id."""
        dh = DateHelper()
        today_date = dh.today
        expected_start_date = "2020-11-01"
        expected_end_date = "2020-11-30"
        etag = "1234"
        invoice_month = "202011"
        CostUsageReportStatus.objects.create(
            report_name=f"{invoice_month}_{etag}_{expected_start_date}:{expected_end_date}.csv",
            last_completed_datetime=today_date,
            last_started_datetime=today_date,
            etag=etag,
            manifest=self.manifest,
        )
        scan_range = self.accessor.get_gcp_scan_range_from_report_name(manifest_id=self.manifest.id)
        self.assertEqual(str(expected_start_date), scan_range.get("start"))
        self.assertEqual(str(expected_end_date), scan_range.get("end"))

    def test_get_gcp_scan_range_from_report_name_with_report_name(self):
        """Test that we can scan range given the manifest id."""
        expected_start_date = "2020-11-01"
        expected_end_date = "2020-11-30"
        report_name = f"202011_1234_{expected_start_date}:{expected_end_date}.csv"
        scan_range = self.accessor.get_gcp_scan_range_from_report_name(report_name=report_name)
        self.assertEqual(str(expected_start_date), scan_range.get("start"))
        self.assertEqual(str(expected_end_date), scan_range.get("end"))

    def test_get_gcp_scan_range_from_report_name_with_value_error(self):
        """Test that we can scan range given the manifest id."""
        expected_start_date = "2020-11-01"
        expected_end_date = "2020-11-30"
        report_name = f"202011-1234-{expected_start_date}-{expected_end_date}.csv"
        scan_range = self.accessor.get_gcp_scan_range_from_report_name(report_name=report_name)
        self.assertIsNone(scan_range.get("start"))
        self.assertIsNone(scan_range.get("end"))

    def test_get_gcp_scan_range_from_report_name_with_manifest_no_report(self):
        """Test that we can scan range given the manifest id."""
        scan_range = self.accessor.get_gcp_scan_range_from_report_name(manifest_id=self.manifest.id)
        self.assertIsNone(scan_range.get("start"))
        self.assertIsNone(scan_range.get("end"))

<<<<<<< HEAD
    def test_populate_markup_cost(self):
        """Test that the daily summary table is populated."""
        summary_table_name = GCP_REPORT_TABLE_MAP["line_item_daily_summary"]
        summary_table = getattr(self.accessor.report_schema, summary_table_name)

        bills = self.accessor.get_cost_entry_bills_query_by_provider(self.aws_provider.uuid)
        with schema_context(self.schema):
            bill_ids = [str(bill.id) for bill in bills.all()]

            summary_entry = summary_table.objects.all().aggregate(Min("usage_start"), Max("usage_start"))
            start_date = summary_entry["usage_start__min"]
            end_date = summary_entry["usage_start__max"]

        query = self.accessor._get_db_obj_query(summary_table_name)
        with schema_context(self.schema):
            expected_markup = query.filter(cost_entry_bill__in=bill_ids).aggregate(
                markup=Sum(F("unblended_cost") * decimal.Decimal(0.1))
            )
            expected_markup = expected_markup.get("markup")

        self.accessor.populate_markup_cost(0.1, start_date, end_date, bill_ids)
        with schema_context(self.schema):
            query = (
                self.accessor._get_db_obj_query(summary_table_name)
                .filter(cost_entry_bill__in=bill_ids)
                .aggregate(Sum("markup_cost"))
            )
            actual_markup = query.get("markup_cost__sum")
            self.assertAlmostEqual(actual_markup, expected_markup, 6)
=======
    def test_get_bill_query_before_date(self):
        """Test that gets a query for cost entry bills before a date."""
        with schema_context(self.schema):
            table_name = GCP_REPORT_TABLE_MAP["bill"]
            query = self.accessor._get_db_obj_query(table_name)
            first_entry = query.first()

            # Verify that the result is returned for cutoff_date == billing_period_start
            cutoff_date = first_entry.billing_period_start
            cost_entries = self.accessor.get_bill_query_before_date(cutoff_date)
            self.assertEqual(cost_entries.count(), 1)
            self.assertEqual(cost_entries.first().billing_period_start, cutoff_date)

            # Verify that the result is returned for a date later than cutoff_date
            later_date = cutoff_date + relativedelta.relativedelta(months=+1)
            later_cutoff = later_date.replace(month=later_date.month, day=15)
            cost_entries = self.accessor.get_bill_query_before_date(later_cutoff)
            self.assertEqual(cost_entries.count(), 2)
            self.assertEqual(cost_entries.first().billing_period_start, cutoff_date)

            # Verify that no results are returned for a date earlier than cutoff_date
            earlier_date = cutoff_date + relativedelta.relativedelta(months=-1)
            earlier_cutoff = earlier_date.replace(month=earlier_date.month, day=15)
            cost_entries = self.accessor.get_bill_query_before_date(earlier_cutoff)
            self.assertEqual(cost_entries.count(), 0)
>>>>>>> 507ddfa4
<|MERGE_RESOLUTION|>--- conflicted
+++ resolved
@@ -15,16 +15,13 @@
 # along with this program.  If not, see <https://www.gnu.org/licenses/>.
 #
 """Test the GCPReportDBAccessor utility object."""
-<<<<<<< HEAD
 import decimal
 
 from django.db.models import F
 from django.db.models import Max
 from django.db.models import Min
 from django.db.models import Sum
-=======
 from dateutil import relativedelta
->>>>>>> 507ddfa4
 from tenant_schemas.utils import schema_context
 
 from api.utils import DateHelper
@@ -112,7 +109,6 @@
         self.assertIsNone(scan_range.get("start"))
         self.assertIsNone(scan_range.get("end"))
 
-<<<<<<< HEAD
     def test_populate_markup_cost(self):
         """Test that the daily summary table is populated."""
         summary_table_name = GCP_REPORT_TABLE_MAP["line_item_daily_summary"]
@@ -142,7 +138,6 @@
             )
             actual_markup = query.get("markup_cost__sum")
             self.assertAlmostEqual(actual_markup, expected_markup, 6)
-=======
     def test_get_bill_query_before_date(self):
         """Test that gets a query for cost entry bills before a date."""
         with schema_context(self.schema):
@@ -167,5 +162,4 @@
             earlier_date = cutoff_date + relativedelta.relativedelta(months=-1)
             earlier_cutoff = earlier_date.replace(month=earlier_date.month, day=15)
             cost_entries = self.accessor.get_bill_query_before_date(earlier_cutoff)
-            self.assertEqual(cost_entries.count(), 0)
->>>>>>> 507ddfa4
+            self.assertEqual(cost_entries.count(), 0)